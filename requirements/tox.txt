# SHA1:1f60a2a0aee9d37c18c2283cf3e90068f5e301ee
#
# This file is autogenerated by pip-compile-multi
# To update, run:
#
#    pip-compile-multi
#
-r test.txt
iso8601==2.1.0 \
    --hash=sha256:6b1d3829ee8921c4301998c909f7829fa9ed3cbdac0d3b16af2d743aed1ba8df \
    --hash=sha256:aac4145c4dcb66ad8b648a02830f5e2ff6c24af20f4f482689be402db2429242
    # via python-subunit
python-subunit==1.4.4 \
    --hash=sha256:1079363131aa1d3f45259237265bc2e61a77e35f20edfb6e3d1d2558a2cdea34 \
    --hash=sha256:27b27909cfb20c3aa59add6ff97471afd869daa3c9035ac7ef5eed8dc394f7a5
    # via subunitreporter
subunitreporter==23.8.0 \
    --hash=sha256:af710200f4d6ead8be0420083cfb588e593d72a9734e4d65e1303940a3c7c766 \
    --hash=sha256:d0cdcd8d6d5682864a5165120e91d269a5faf551beba97007371841b2e69b5b3
    # via -r requirements/tox.in
wheel==0.45.1 \
    --hash=sha256:661e1abd9198507b1409a20c02106d9670b2576e916d58f520316666abca6729 \
    --hash=sha256:708e7481cc80179af0e556bbf0cc00b8444c7321e2700b8d8580231d13017248
    # via -r requirements/tox.in

<<<<<<< HEAD
# The following packages are considered to be unsafe in a requirements file:
pip==24.3.1 \
    --hash=sha256:3790624780082365f47549d032f3770eeb2b1e8bd1f7b2e02dace1afa361b4ed \
    --hash=sha256:ebcb60557f2aefabc2e0f918751cd24ea0d56d8ec5445fe1807f1d2109660b99
    # via -r requirements/tox.in
=======
# The following packages are considered to be unsafe in a requirements file:
>>>>>>> b0ab9497
<|MERGE_RESOLUTION|>--- conflicted
+++ resolved
@@ -23,12 +23,4 @@
     --hash=sha256:708e7481cc80179af0e556bbf0cc00b8444c7321e2700b8d8580231d13017248
     # via -r requirements/tox.in
 
-<<<<<<< HEAD
-# The following packages are considered to be unsafe in a requirements file:
-pip==24.3.1 \
-    --hash=sha256:3790624780082365f47549d032f3770eeb2b1e8bd1f7b2e02dace1afa361b4ed \
-    --hash=sha256:ebcb60557f2aefabc2e0f918751cd24ea0d56d8ec5445fe1807f1d2109660b99
-    # via -r requirements/tox.in
-=======
-# The following packages are considered to be unsafe in a requirements file:
->>>>>>> b0ab9497
+# The following packages are considered to be unsafe in a requirements file: