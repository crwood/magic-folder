from __future__ import (
    absolute_import,
    division,
    print_function,
)

import sys
import time
import json
import os
from os import mkdir
from io import BytesIO
from os.path import exists, join
from six.moves import StringIO
from functools import partial

import attr
from psutil import Process

from treq.client import HTTPClient
from twisted.internet.defer import (
    returnValue,
    Deferred,
)
from twisted.internet.task import (
    deferLater,
)
from twisted.internet.protocol import (
    ProcessProtocol,
)
from twisted.internet.error import (
    ProcessExitedAlready,
    ProcessDone,
)
from twisted.python.filepath import (
    FilePath,
)
from twisted.web.client import Agent

import treq

from eliot import (
    Message,
    current_action,
    start_action,
    start_task,
)
from eliot.twisted import (
    inline_callbacks,
)

from allmydata.util.configutil import (
    get_config,
    set_config,
    write_config,
)
from allmydata import client

import pytest_twisted

from magic_folder.cli import (
    MagicFolderCommand,
    run_magic_folder_options,
)
from magic_folder.config import (
    load_global_configuration,
)
<<<<<<< HEAD
from magic_folder.tahoe_client import create_tahoe_client
=======
from magic_folder.util.eliotutil import log_inline_callbacks
>>>>>>> 2907f127


@attr.s
class MagicFolderEnabledNode(object):
    """
    Keep track of a Tahoe-LAFS node child process and an associated
    magic-folder child process.

    :ivar IProcessTransport tahoe: The Tahoe-LAFS node child process.
    :ivar IProcessTransport magic_folder: The magic-folder child process.

    :ivar eliot.Action action: This is the top-level action for this node.
       It is used for capturing all the in-test-process logs for the services
       related to the node. In particular, when restarting a servie during a
       test, we want to capture logs from that processes output in *this*
       action, rather than the test action, since the process likely continues
       until after the test ends.
    """
    reactor = attr.ib()
    request = attr.ib()
    base_dir = attr.ib()
    name = attr.ib()

    action = attr.ib()

    tahoe = attr.ib()
    magic_folder = attr.ib()

    magic_folder_web_port = attr.ib()

    _global_config = attr.ib(init=False, default=None)

    @property
    def node_directory(self):
        return join(self.base_dir, self.name)

    @property
    def magic_config_directory(self):
        return join(self.base_dir, "magic-daemon-{}".format(self.name))

    def global_config(self):
        if self._global_config is None:
            self._global_config = load_global_configuration(FilePath(self.magic_config_directory))
        return self._global_config

    def tahoe_client(self):
        config = self.global_config()
        return create_tahoe_client(
            config.tahoe_client_url,
            HTTPClient(Agent(self.reactor)),
        )

    @property
    def magic_directory(self):
        return join(self.base_dir, "magic-{}".format(self.name))

    @classmethod
    @inline_callbacks
    def create(
            cls,
            reactor,
            tahoe_venv,
            request,
            base_dir,
            introducer_furl,
            flog_gatherer,
            name,
            tahoe_web_port,
            magic_folder_web_port,
            storage,
    ):
        """
        Launch the two processes and return a new ``MagicFolderEnabledNode``
        referencing them.

        Note this depends on pytest/Twisted integration for magical blocking.

        :param reactor: The reactor to use to launch the processes.
        :param tahoe_venv: Directory where our virtualenv is located.
        :param request: The pytest request object to use for cleanup.
        :param bytes base_dir: A directory beneath which to place the
            Tahoe-LAFS node.
        :param bytes introducer_furl: The introducer fURL to configure the new
            Tahoe-LAFS node with.
        :param bytes flog_gatherer: The flog gatherer fURL to configure the
            new Tahoe-LAFS node with.
        :param bytes name: A nickname to assign the new Tahoe-LAFS node.
        :param bytes tahoe_web_port: An endpoint description of the web port
            for the new Tahoe-LAFS node to listen on.
        :param bytes magic_folder_web_port: An endpoint description of the web
            port for the new magic-folder process to listen on.
        :param bool storage: True if the node should offer storage, False
            otherwise.
        """
        with start_task(action_type=u"integration:magic-folder-node", node=name).context() as action:
            # We want to last until the session fixture using it ends (so we
            # can capture output from every process associated to this node).
            # Thus we use `.context()` above so this with-block doesn't finish
            # the action, and add a finalizer to finish it (first, since
            # finalizers are a stack).
            request.addfinalizer(action.finish)
            # Make the Tahoe-LAFS node process
            tahoe = yield _create_node(
                reactor,
                tahoe_venv,
                request,
                base_dir,
                introducer_furl,
                flog_gatherer,
                name,
                tahoe_web_port,
                storage,
                needed=1,
                happy=1,
                total=1,
            )
            yield await_client_ready(reactor, tahoe)

            # Create the magic-folder daemon config
            yield _init_magic_folder(
                reactor,
                request,
                base_dir,
                name,
                magic_folder_web_port,
            )

            # Run the magic-folder daemon
            magic_folder = yield _run_magic_folder(
                reactor,
                request,
                base_dir,
                name,
            )
        returnValue(
            cls(
                reactor,
                request,
                base_dir,
                name,
                action,
                tahoe,
                magic_folder,
                magic_folder_web_port,
            )
        )

    @inline_callbacks
    def stop_magic_folder(self):
        Message.log(message_type=u"integation:magic-folder:stop", node=self.name)
        if self.magic_folder is None:
            return
        try:
            self.magic_folder.signalProcess('TERM')
            yield self.magic_folder.proto.exited
            self.magic_folder = None
        except ProcessExitedAlready:
            pass

    @inline_callbacks
    def restart_magic_folder(self):
        yield self.stop_magic_folder()
        yield self.start_magic_folder()

    @inline_callbacks
    def start_magic_folder(self):
        if self.magic_folder is not None:
            return
        # We log a notice that we are starting the service in the context of the test
        # but the logs of the service are in the context of the fixture.
        Message.log(message_type=u"integation:magic-folder:start", node=self.name)
        with self.action.context():
            self.magic_folder = yield _run_magic_folder(
                self.reactor,
                self.request,
                self.base_dir,
                self.name,
            )

    def pause_tahoe(self):
        Message.log(message_type=u"integation:tahoe-node:pause", node=self.name)
        self.tahoe.suspend()

    def resume_tahoe(self):
        Message.log(message_type=u"integation:tahoe-node:resume", node=self.name)
        self.tahoe.resume()

    # magic-folder CLI API helpers

    def add(self, folder_name, magic_directory, author=None, poll_interval=5, scan_interval=None):
        """
        magic-folder add
        """
        args = [
            "--config",
            self.magic_config_directory,
            "add",
            "--name",
            folder_name,
            "--author",
            author or self.name,
            "--poll-interval",
            str(poll_interval),
        ]
        if scan_interval is None:
            args += ["--disable-scanning"]
        else:
            args += [
                "--scan-interval",
                str(scan_interval),
            ]
        args += [
            magic_directory,
        ]
        return _magic_folder_runner(
            self.reactor,
            self.request,
            self.name,
            args,
        )

    def leave(self, folder_name):
        """
        magic-folder leave
        """
        if self._global_config is not None:
            # If we've accessed the folder state database from the integration
            # tests, make sure that the connection has been closed before we
            # try to remove the database. This is necessary on windows,
            # otherwise the state database can't be removed.
            folder_config = self._global_config._folder_config_cache.pop(
                folder_name, None
            )
            if folder_config is not None:
                folder_config._database.close()

        return _magic_folder_runner(
            self.reactor, self.request, self.name,
            [
                "--config", self.magic_config_directory,
                "leave",
                "--name", folder_name,
                "--really-delete-write-capability",
            ],
        )

    def show_config(self):
        """
        magic-folder show-config
        """
        return _magic_folder_runner(
            self.reactor, self.request, self.name,
            [
                "--config", self.magic_config_directory,
                "show-config",
            ],
        ).addCallback(json.loads)

    def list_(self, include_secret_information=None):
        """
        magic-folder list
        """
        args = [
            "--config", self.magic_config_directory,
            "list",
            "--json",
        ]
        if include_secret_information:
            args.append("--include-secret-information")

        return _magic_folder_runner(
            self.reactor, self.request, self.name,
            args,
        ).addCallback(json.loads)

    def add_snapshot(self, folder_name, relpath):
        """
        magic-folder-api add-snapshot
        """
        return _magic_folder_api_runner(
            self.reactor, self.request, self.name,
            [
                "--config", self.magic_config_directory,
                "add-snapshot",
                "--folder", folder_name,
                "--file", relpath,
            ],
        )

    def scan_folder(self, folder_name):
        """
        magic-folder-api scan-folder
        """
        return _magic_folder_api_runner(
            self.reactor, self.request, self.name,
            [
                "--config", self.magic_config_directory,
                "scan-folder",
                "--folder", folder_name,
            ],
        )

    def add_participant(self, folder_name, author_name, personal_dmd):
        """
        magic-folder-api add-participant
        """
        return _magic_folder_api_runner(
            self.reactor, self.request, self.name,
            [
                "--config", self.magic_config_directory,
                "add-participant",
                "--folder", folder_name,
                "--author", author_name,
                "--personal-dmd", personal_dmd,
            ],
        )

    def dump_state(self, folder_name):
        """
        magic-folder-api dump-state
        """
        return _magic_folder_api_runner(
            self.reactor, self.request, self.name,
            [
                "--config", self.magic_config_directory,
                "dump-state",
                "--folder", folder_name,
            ],
        )


class _ProcessExitedProtocol(ProcessProtocol):
    """
    Internal helper that .callback()s on self.done when the process
    exits (for any reason).
    """

    def __init__(self):
        self.done = Deferred()

    def processEnded(self, reason):
        self.done.callback(None)


class _CollectOutputProtocol(ProcessProtocol):
    """
    Internal helper. Collects all output (stdout + stderr) into
    self.output, and callback's on done with all of it after the
    process exits (for any reason).
    """
    def __init__(self):
        self.done = Deferred()
        self.output = StringIO()
        self._action = current_action()
        assert self._action is not None

    def processEnded(self, reason):
        if not self.done.called:
            self.done.callback(self.output.getvalue())

    def processExited(self, reason):
        if not isinstance(reason.value, ProcessDone):
            self.done.errback(reason)

    def outReceived(self, data):
        self.output.write(data)

    def errReceived(self, data):
        print("ERR: {}".format(data))
        with self._action.context():
            Message.log(message_type=u"err-received", data=data)
        self.output.write(data)


class _DumpOutputProtocol(ProcessProtocol):
    """
    Internal helper.
    """
    def __init__(self, f):
        self.done = Deferred()
        self._out = f if f is not None else sys.stdout

    def processEnded(self, reason):
        if not self.done.called:
            self.done.callback(None)

    def processExited(self, reason):
        if not isinstance(reason.value, ProcessDone):
            self.done.errback(reason)

    def outReceived(self, data):
        self._out.write(data)

    def errReceived(self, data):
        self._out.write(data)


@attr.s
class EliotLogStream(object):
    """
    Capture a stream of eliot logs and feed it to the eliot logger.

    This is intended to capture eliot log output from a subprocess, and include
    them in the logs for this process.

    :ivar Callable[[str], None] _fallback: A function to call with non-JSON log lines.
    """
    _fallback = attr.ib()
    _eliot_buffer = attr.ib(init=False, default=b"")

    def data_received(self, data):
        # We write directly to the logger, as we don't want
        # eliot.Message to add its default fields.
        from eliot._output import _DEFAULT_LOGGER as logger

        lines = (self._eliot_buffer + data).split(b'\n')
        self._eliot_buffer = lines.pop(-1)
        for line in lines:
            try:
                message = json.loads(line)
            except ValueError:
                self._fallback(line)
            else:
                logger.write(message)


def run_service(
    reactor,
    request,
    action_fields,
    magic_text,
    executable,
    args,
    cwd=None
):
    """
    Start a service, and capture the output from the service in an eliot
    action.

    This will start the service, and the returned deferred will fire with
    the process, once the given magic text is seeen.

    This will capture eliot logs from file descriptor 3 of the process.

    :param reactor: The reactor to use to launch the process.
    :param request: The pytest request object to use for cleanup.
    :param dict action_fields: Additional fields to include in the action.
    :param magic_text: Text to look for in the logs, that indicate the service
        is ready to accept requests.
    :param executable: The executable to run.
    :param args: The arguments to pass to the process.
    :param cwd: The working directory of the process.

    :return Deferred[IProcessTransport]: The started process.
    """
    with start_action(args=args, executable=executable, **action_fields).context() as ctx:
        protocol = _MagicTextProtocol(magic_text)
        magic_seen = protocol.magic_seen

        env = os.environ.copy()
        env['PYTHONUNBUFFERED'] = '1'
        process = reactor.spawnProcess(
            protocol,
            executable,
            args,
            path=cwd,
            # Twisted on Windows doesn't support customizing FDs
            # _MagicTextProtocol will collect eliot logs from FD 3 and stderr.
            childFDs={1: 'r', 2: 'r', 3: 'r'} if sys.platform != "win32" else None,
            env=env,
        )
        request.addfinalizer(partial(_cleanup_service_process, process, protocol.exited, ctx))
        return magic_seen.addCallback(lambda ignored: process)

def run_tahoe_service(
    reactor,
    request,
    action_fields,
    magic_text,
    tahoe_venv,
    node_dir,
    cwd=None,
):
    """
    Start a tahoe node, and capture the output from the service in an eliot
    action.

    This will start the service, and the returned deferred will fire with
    the process, once the given magic text is seeen.

    :param reactor: The reactor to use to launch the process.
    :param request: The pytest request object to use for cleanup.
    :param dict action_fields: Additional fields to include in the action.
    :param magic_text: Text to look for in the logs, that indicate the service
        is ready to accept requests.
    :param tahoe_venv: The path to the tahoe virtualenv to use.
    :param node_dir: The node directory
    :param cwd: The working directory of the process.

    :return Deferred[TahoeProcess]: The started process.
    """
    # on windows, "tahoe start" means: run forever in the foreground,
    # but on linux it means daemonize. "tahoe run" is consistent
    # between platforms.
    executable, args = _tahoe_runner_args(tahoe_venv, [
        '--eliot-destination', 'file:{}/logs/eliot.json'.format(node_dir),
        'run',
        node_dir,
    ])
    d = run_service(reactor, request, action_fields, magic_text, executable, args, cwd=cwd)
    return d.addCallback(TahoeProcess, node_dir=node_dir)


class _MagicTextProtocol(ProcessProtocol):
    """
    Internal helper. Monitors all stdout looking for a magic string,
    and then .callback()s on self.done and .errback's if the process exits

    Also capture eliot logs from file descriptor 3, and logs them.
    """

    def __init__(self, magic_text):
        self.magic_seen = Deferred()
        self.exited = Deferred()
        self._magic_text = magic_text
        self._output = StringIO()
        self._eliot_stream = EliotLogStream(fallback=self.eliot_garbage_received)
        self._eliot_stderr = EliotLogStream(fallback=self.err_received)
        self._action = current_action()
        assert self._action is not None

    def processEnded(self, reason):
        with self._action:
            Message.log(message_type=u"process-ended")
        if self.magic_seen is not None:
            d, self.magic_seen = self.magic_seen, None
            d.errback(Exception("Service failed."))
        self.exited.callback(None)

    def childDataReceived(self, childFD, data):
        if childFD == 1:
            self.out_received(data)
        elif childFD == 2:
            self._eliot_stderr.data_received(data)
        elif childFD == 3:
            self._eliot_stream.data_received(data)
        else:
            ProcessProtocol.childDataReceived(self, childFD, data)

    def out_received(self, data):
        """
        Called with output from stdout.
        """
        with self._action.context():
            Message.log(message_type=u"out-received", data=data)
            sys.stdout.write(data)
            self._output.write(data)
        if self.magic_seen is not None and self._magic_text in self._output.getvalue():
            print("Saw '{}' in the logs".format(self._magic_text))
            d, self.magic_seen = self.magic_seen, None
            d.callback(self)

    def err_received(self, data):
        """
        Called when non-JSON lines are received on stderr.

        On Windows we use stderr for eliot logs from magic-folder.
        But neither magic-folder nor tahoe guarantee that there is
        no other output there, so we treat it as expected.
        """
        with self._action.context():
            Message.log(message_type=u"err-received", data=data)
            sys.stdout.write(data)

    def eliot_garbage_received(self, data):
        """
        Called when non-JSON lines are received on FD 3.

        Since FD 3 is suppposed to only have eliot-logs, log them as malformed.
        """
        with self._action.context():
            Message.log(message_type=u"malformed-eliot-log", data=data)


def _cleanup_service_process(process, exited, action):
    """
    Terminate the given process with a kill signal (SIGKILL on POSIX,
    TerminateProcess on Windows).

    :param process: The `IProcessTransport` representing the process.
    :param exited: A `Deferred` which fires when the process has exited.

    :return: After the process has exited.
    """
    try:
        with action.context():
            def report(m):
                Message.log(message_type="integration:cleanup", message=m)
                print(m)
            report("signaling {} with TERM".format(process.pid))
            process.signalProcess('TERM')
            report("signaled, blocking on exit")
            pytest_twisted.blockon(exited)
            report("exited, goodbye")
    except ProcessExitedAlready:
        pass

@inline_callbacks
def _package_runner(reactor, request, action_fields, package, other_args):
    """
    Launch a python package and return the output.

    Gathers coverage of the command, if requested for pytest.
    """
    with start_action(
        args=other_args,
        **action_fields
    ) as action:
        proto = _CollectOutputProtocol()

        if request.config.getoption('coverage'):
            prelude = [sys.executable, "-m", "coverage", "run", "-m", package]
        else:
            prelude = [sys.executable, "-m", package]

        reactor.spawnProcess(
            proto,
            sys.executable,
            prelude + other_args,
        )
        output = yield proto.done

        action.add_success_fields(output=output)

    returnValue(output)


def _magic_folder_runner(reactor, request, name, other_args):
    """
    Launch a ``magic_folder`` sub-command and return the output.
    """
    action_fields = {
            "action_type": "integration:magic-folder:run-cli",
            "node": name,
    }
    return _package_runner(
        reactor,
        request,
        action_fields,
        "magic_folder",
        other_args,
    )


def _magic_folder_api_runner(reactor, request, name, other_args):
    """
    Launch a ``magic-folder-api`` command and return the output.
    """
    action_fields = {
        "action_type": "integration:magic-folder:run-cli-api",
        "node": name,
    }
    return _package_runner(
        reactor,
        request,
        action_fields,
        "magic_folder.api_cli",
        other_args,
    )

def _tahoe_runner_args(tahoe_venv, other_args):
    tahoe_python = str(tahoe_venv.python)
    args = [tahoe_python, '-m', 'allmydata.scripts.runner']
    args.extend(other_args)
    return tahoe_python, args


def _tahoe_runner(proto, reactor, tahoe_venv, request, other_args):
    """
    Internal helper. Calls spawnProcess with `-m allmydata.scripts.runner` and
    `other_args`.
    """
    executable, args = _tahoe_runner_args(tahoe_venv, other_args)
    return reactor.spawnProcess(
        proto,
        executable,
        args,
    )


class TahoeProcess(object):
    """
    A running Tahoe process, with associated information.
    """

    def __init__(self, process_transport, node_dir):
        self._process_transport = process_transport  # IProcessTransport instance
        self._node_dir = node_dir  # path

    @property
    def transport(self):
        return self._process_transport

    def suspend(self):
        if self.transport.pid is not None:
            Process(self.transport.pid).suspend()

    def resume(self):
        if self.transport.pid is not None:
            Process(self.transport.pid).resume()

    @property
    def node_dir(self):
        return self._node_dir

    def get_config(self):
        return client.read_config(
            self._node_dir,
            u"portnum",
        )

    def __str__(self):
        return "<TahoeProcess in '{}'>".format(self._node_dir)


@inline_callbacks
def _create_node(reactor, tahoe_venv, request, base_dir, introducer_furl, flog_gatherer, name, web_port,
                 storage=True,
                 magic_text=None,
                 needed=2,
                 happy=3,
                 total=4):
    """
    Helper to create a single node, run it and return the instance
    spawnProcess returned (ITransport)
    """
    node_dir = join(base_dir, name)
    if web_port is None:
        web_port = ''
    if not exists(node_dir):
        print("creating", node_dir)
        mkdir(node_dir)
        done_proto = _ProcessExitedProtocol()
        args = [
            'create-node',
            '--nickname', name,
            '--introducer', introducer_furl,
            '--hostname', 'localhost',
            '--listen', 'tcp',
            '--webport', web_port,
            '--shares-needed', unicode(needed),
            '--shares-happy', unicode(happy),
            '--shares-total', unicode(total),
            '--helper',
        ]
        if not storage:
            args.append('--no-storage')
        args.append(node_dir)

        _tahoe_runner(done_proto, reactor, tahoe_venv, request, args)
        yield done_proto.done

        if flog_gatherer:
            config_path = join(node_dir, 'tahoe.cfg')
            config = get_config(config_path)
            set_config(config, 'node', 'log_gatherer.furl', flog_gatherer)
            write_config(config_path, config)

    magic_text = "client running"
    action_fields = {
        "action_type": u"integration:tahoe-node:service",
        "node": name,
    }
    process = yield run_tahoe_service(reactor, request, action_fields, magic_text, tahoe_venv, node_dir)
    returnValue(process)



class UnwantedFileException(Exception):
    """
    While waiting for some files to appear, some undesired files
    appeared instead (or in addition).
    """
    def __init__(self, unwanted):
        super(UnwantedFileException, self).__init__(
            u"Unwanted file appeared: {}".format(
                unwanted,
            )
        )


class ExpectedFileMismatchException(Exception):
    """
    A file or files we wanted weren't found within the timeout.
    """
    def __init__(self, path, timeout):
        super(ExpectedFileMismatchException, self).__init__(
            u"Contents of '{}' mismatched after {}s".format(path, timeout),
        )


class ExpectedFileUnfoundException(Exception):
    """
    A file or files we expected to find didn't appear within the
    timeout.
    """
    def __init__(self, path, timeout):
        super(ExpectedFileUnfoundException, self).__init__(
            u"Didn't find '{}' after {}s".format(path, timeout),
        )



class FileShouldVanishException(Exception):
    """
    A file or files we expected to disappear did not within the
    timeout
    """
    def __init__(self, path, timeout):
        super(FileShouldVanishException, self).__init__(
            u"'{}' still exists after {}s".format(path, timeout),
        )



@log_inline_callbacks(action_type=u"integration:await-file-contents", include_args=True)
def await_file_contents(path, contents, timeout=15):
    """
    Return a deferred that fires when the file at `path` (any path-like
    object) has the exact content `contents`.

    :raises ExpectedFileMismatchException: if the path doesn't have the
        expected content after the timeout.
    :raises ExpectedFileUnfoundException: if the path doesn't exist after the
        the timeout.
    """
    from twisted.internet import reactor
    start_time = reactor.seconds()
    while reactor.seconds() - start_time < timeout:
        print("  waiting for '{}'".format(path))
        if exists(path):
            try:
                with open(path, 'r') as f:
                    current = f.read()
            except IOError:
                print("IOError; trying again")
            else:
                if current == contents:
                    return
                print("  file contents still mismatched")
                # annoying if we dump huge files to console
                if len(contents) < 80:
                    print("  wanted: {}".format(contents.replace('\n', ' ')))
                    print("     got: {}".format(current.replace('\n', ' ')))
                Message.log(
                    message_type=u"integration:await-file-contents:mismatched",
                    got=current,
                )
        else:
            Message.log(
                message_type=u"integration:await-file-contents:missing",
            )
        yield twisted_sleep(reactor, 1)
    if exists(path):
        raise ExpectedFileMismatchException(path, timeout)
    raise ExpectedFileUnfoundException(path, timeout)

@inline_callbacks
def ensure_file_not_created(path, timeout=15):
    """
    Returns a deferred that fires after the given timeout, if the file has not
    appeared.

    :raises UnwantedFileException: if the file appears before the timeout.
    """
    from twisted.internet import reactor
    start_time = reactor.seconds()
    while reactor.seconds() - start_time < timeout:
        print("  waiting for '{}'".format(path))
        if exists(path):
            raise UnwantedFileException(path)
        yield twisted_sleep(reactor, 1)


def await_files_exist(paths, timeout=15, await_all=False):
    """
    wait up to `timeout` seconds for any of the paths to exist; when
    any exist, a list of all found filenames is returned. Otherwise,
    an Exception is raised
    """
    start_time = time.time()
    while time.time() - start_time < timeout:
        print("  waiting for: {}".format(' '.join(paths)))
        found = [p for p in paths if exists(p)]
        print("found: {}".format(found))
        if await_all:
            if len(found) == len(paths):
                return found
        else:
            if len(found) > 0:
                return found
        sleep(1)
    if await_all:
        nice_paths = ' and '.join(paths)
    else:
        nice_paths = ' or '.join(paths)
    raise ExpectedFileUnfoundException(nice_paths, timeout)


def await_file_vanishes(path, timeout=10):
    start_time = time.time()
    while time.time() - start_time < timeout:
        print("  waiting for '{}' to vanish".format(path))
        if not exists(path):
            return
        sleep(1)
    raise FileShouldVanishException(path, timeout)


def node_url(node_dir, uri_fragment):
    """
    Create a fully qualified URL by reading config from `node_dir` and
    adding the `uri_fragment`
    """
    with open(join(node_dir, "node.url"), "r") as f:
        base = f.read().strip()
    url = base + uri_fragment
    return url


def _check_status(response):
    """
    Check the response code is a 2xx (raise an exception otherwise)
    """
    if response.code < 200 or response.code >= 300:
        raise ValueError(
            "Expected a 2xx code, got {}".format(response.code)
        )


@inline_callbacks
def web_get(tahoe, uri_fragment, **kwargs):
    """
    Make a GET request to the webport of `tahoe` (a `TahoeProcess`,
    usually from a fixture (e.g. `alice`). This will look like:
    `http://localhost:<webport>/<uri_fragment>`. All `kwargs` are
    passed on to `treq.get`
    """
    url = node_url(tahoe.node_dir, uri_fragment)
    resp = yield treq.get(url, **kwargs)
    _check_status(resp)
    body = yield resp.content()
    returnValue(body)


def twisted_sleep(reactor, timeout):
    """
    Return a deferred that fires after the given time.
    """
    return deferLater(reactor, timeout, lambda: None)


def sleep(timeout):
    """
    Sleep for the given amount of time, letting the pytest-twisted reactor run.

    This can only be called from the main pytest greenlet, not from the reactor
    greenlet.
    """
    from twisted.internet import reactor as _reactor
    pytest_twisted.blockon(twisted_sleep(_reactor, timeout))


@inline_callbacks
def await_client_ready(reactor, tahoe, timeout=10, liveness=60*2):
    """
    Uses the status API to wait for a client-type node (in `tahoe`, a
    `TahoeProcess` instance usually from a fixture e.g. `alice`) to be
    'ready'. A client is deemed ready if:

      - it answers `http://<node_url>/statistics/?t=json/`
      - there is at least one storage-server connected
      - it has a "last_received_data" within the last `liveness` seconds

    We will try for up to `timeout` seconds for the above conditions
    to be true. Otherwise, an exception is raised
    """
    start = reactor.seconds()
    while (reactor.seconds() - start) < float(timeout):
        try:
            data = yield web_get(tahoe, u"", params={u"t": u"json"})
            js = json.loads(data)
        except Exception as e:
            print("waiting because '{}'".format(e))
            yield twisted_sleep(reactor, 1)
            continue

        if len(js['servers']) == 0:
            print("waiting because no servers at all")
            yield twisted_sleep(reactor, 1)
            continue
        server_times = [
            server['last_received_data']
            for server in js['servers']
            if server['last_received_data'] is not None
        ]

        # check that all times are 'recent enough'
        if all([time.time() - t > liveness for t in server_times]):
            print("waiting because no server new enough")
            yield twisted_sleep(reactor, 1)
            continue

        print("finished waiting for client")
        # we have a status with at least one recently-contacted server
        returnValue(True)
    # we only fall out of the loop when we've timed out
    raise RuntimeError(
        "Waited {} seconds for {} to be 'ready' but it never was".format(
            timeout,
            tahoe,
        )
    )


def _init_magic_folder(reactor, request, base_dir, name, web_port):
    """
    Create a new magic-folder-daemon configuration

    :param reactor: The reactor to use to launch the process.
    :param request: The pytest request object to use for cleanup.
    :param base_dir: The directory in which to find a Tahoe-LAFS node.
    :param name: The alias of the Tahoe-LAFS node.

    :return Deferred[IProcessTransport]: The started process.
    """
    node_dir = join(base_dir, name)
    config_dir = join(base_dir, "magic-daemon-{}".format(name))

    args = [
        "--config", config_dir,
        "init",
        "--node-directory", node_dir,
        "--listen-endpoint", web_port,
    ]
    return _magic_folder_runner(reactor, request, name, args)


def _run_magic_folder(reactor, request, base_dir, name):
    """
    Start a magic-folder process.

    :param reactor: The reactor to use to launch the process.
    :param request: The pytest request object to use for cleanup.
    :param base_dir: The directory in which to find a Tahoe-LAFS node.
    :param name: The alias of the Tahoe-LAFS node.

    :return Deferred[IProcessTransport]: The started process.
    """
    config_dir = join(base_dir, "magic-daemon-{}".format(name))

    magic_text = "Completed initial Magic Folder setup"

    coverage = request.config.getoption('coverage')
    def optional(flag, elements):
        if flag:
            return elements
        return []

    args = [
        sys.executable,
        "-m",
    ] + optional(coverage, [
        "coverage",
        "run",
        "-m",
    ]) + [
        "magic_folder",
    ] + optional(coverage, [
        "--coverage",
    ]) + [
        "--config",
        config_dir,
        # run_service will collect eliot logs from FD 3 and stderr.
        "--eliot-fd",
        "3" if sys.platform != "win32" else "2",
        "--debug",
        "--eliot-task-fields",
        json.dumps({
            "action_type": "magic-folder:service",
            "node": name,
        }),
        "run",
    ]
    action_fields = {
        "action_type": u"integration:magic-folder:service",
        "node": name,
    }
    return run_service(
        reactor,
        request,
        action_fields,
        magic_text,
        sys.executable,
        args,
    )


@inline_callbacks
def _pair_magic_folder(reactor, alice_invite, alice, bob):
    print("Joining bob to magic-folder")
    yield _command(
        "--node-directory", bob.node_directory,
        "join",
        "--author", "bob",
        "--poll-interval", "1",
        alice_invite,
        bob.magic_directory,
    )

    # before magic-folder works, we have to stop and restart (this is
    # crappy for the tests -- can we fix it in magic-folder?)
    yield bob.restart_magic_folder()

    returnValue((alice.magic_directory, bob.magic_directory))


@inline_callbacks
def _generate_invite(reactor, inviter, invitee_name):
    """
    Create a new magic-folder invite.

    :param MagicFolderEnabledNode inviter: the node who will generate the invite

    :param str invitee: the name of the node who will be invited
    """
    action_prefix = u"integration:{}:magic_folder".format(inviter.name)
    with start_action(action_type=u"{}:create".format(action_prefix)):
        print("Creating magic-folder for {}".format(inviter.node_directory))
        yield _command(
            "--node-directory", inviter.node_directory,
            "create",
            "--poll-interval", "2", "magik:", inviter.name, inviter.magic_directory,
        )

    with start_action(action_type=u"{}:invite".format(action_prefix)) as a:
        print("Inviting '{}' to magic-folder for {}".format(invitee_name, inviter.node_directory))
        invite = yield _command(
            "--node-directory", inviter.node_directory,
            "invite",
            "magik:", invitee_name,
        )
        a.add_success_fields(invite=invite)

    with start_action(action_type=u"{}:restart".format(action_prefix)):
        # before magic-folder works, we have to stop and restart (this is
        # crappy for the tests -- can we fix it in magic-folder?)
        yield inviter.restart_magic_folder()
    returnValue(invite)



@inline_callbacks
def _command(*args):
    """
    Runs a single magic-folder command with the given arguments as CLI
    arguments to `magic-folder`. If the exit-code is not 0, an
    exception is raised.

    :returns: stdout
    """
    o = MagicFolderCommand()
    o.stdout = BytesIO()
    o.parseOptions(args)
    return_value = yield run_magic_folder_options(o)
    assert 0 == return_value
    returnValue(o.stdout.getvalue())<|MERGE_RESOLUTION|>--- conflicted
+++ resolved
@@ -65,11 +65,12 @@
 from magic_folder.config import (
     load_global_configuration,
 )
-<<<<<<< HEAD
-from magic_folder.tahoe_client import create_tahoe_client
-=======
-from magic_folder.util.eliotutil import log_inline_callbacks
->>>>>>> 2907f127
+from magic_folder.tahoe_client import (
+    create_tahoe_client,
+)
+from magic_folder.util.eliotutil import (
+    log_inline_callbacks,
+)
 
 
 @attr.s
