--- conflicted
+++ resolved
@@ -9,12 +9,9 @@
 Testing synchronizing files between participants
 """
 
-<<<<<<< HEAD
 import json
-=======
+import time
 from functools import partial
->>>>>>> 2907f127
-import time
 
 from eliot import Message
 import pytest
@@ -480,7 +477,6 @@
         timeout=25,
     )
 
-<<<<<<< HEAD
 @pytest_twisted.inlineCallbacks
 def test_version(request, reactor, temp_dir, alice, bob):
     # "alice" contains the 'original' magic-folder
@@ -488,18 +484,6 @@
     magic = FilePath(mkdtemp())
     original_folder = magic.child("cats")
     recover_folder = magic.child("kitties")
-=======
-@pytest.mark.parametrize("take_snapshot", [add_snapshot, scan_folder])
-@pytest_twisted.inlineCallbacks
-def test_unscanned_conflict(request, reactor, temp_filepath, alice, bob, take_snapshot):
-    """
-    If we make a change to a local file and a change to the same file on a
-    peer, it is detected as a conflict, even if before we take a local snapshot
-    of it.
-    """
-    original_folder = temp_filepath.child("cats")
-    recover_folder = temp_filepath.child("kitties")
->>>>>>> 2907f127
     original_folder.makedirs()
     recover_folder.makedirs()
 
@@ -508,7 +492,6 @@
     alice_folders = yield alice.list_(True)
 
     def cleanup_original():
-<<<<<<< HEAD
         pytest_twisted.blockon(alice.leave("original"))
         pytest_twisted.blockon(alice.restart_magic_folder())
     request.addfinalizer(cleanup_original)
@@ -541,18 +524,6 @@
         "@version",
         (yield tahoe_client.create_immutable(json.dumps({"version": 0}))),
     )
-
-=======
-        # Maybe start the service, so we can remove the folder.
-        pytest_twisted.blockon(alice.start_magic_folder())
-        pytest_twisted.blockon(alice.leave("original"))
-    request.addfinalizer(cleanup_original)
-
-    # put a file in our folder
-    content0 = non_lit_content("zero")
-    original_folder.child("sylvester").setContent(content0)
-    yield take_snapshot(alice, "original", "sylvester")
-
     # create the 'recovery' magic-folder
     yield bob.add("recovery", recover_folder.path)
 
@@ -570,34 +541,19 @@
     # we should now see the only Snapshot we have in the folder appear
     # in the 'recovery' filesystem
     yield await_file_contents(
-        recover_folder.child("sylvester").path,
+        recover_folder.child("00sylvester").path,
         content0,
-        timeout=10,
-    )
-
-    content1 = non_lit_content("one")
-    recover_folder.child("sylvester").setContent(content1)
-
-    content2 = non_lit_content("two")
-    original_folder.child("sylvester").setContent(content2)
-    yield take_snapshot(alice, "original", "sylvester")
-
-    yield await_file_contents(
-        recover_folder.child("sylvester.conflict-alice").path,
-        content2,
-        timeout=10,
-    )
-    yield await_file_contents(
-        recover_folder.child("sylvester").path,
-        content1,
-        timeout=10,
-    )
+        timeout=25,
+    )
+
 
 @pytest.mark.parametrize("take_snapshot", [add_snapshot, scan_folder])
 @pytest_twisted.inlineCallbacks
-def test_unscanned_vs_old(request, reactor, temp_filepath, alice, bob, take_snapshot):
-    """
-    If we make a change to a local file, it is not detected as a conflict.
+def test_unscanned_conflict(request, reactor, temp_filepath, alice, bob, take_snapshot):
+    """
+    If we make a change to a local file and a change to the same file on a
+    peer, it is detected as a conflict, even if before we take a local snapshot
+    of it.
     """
     original_folder = temp_filepath.child("cats")
     recover_folder = temp_filepath.child("kitties")
@@ -619,33 +575,84 @@
     original_folder.child("sylvester").setContent(content0)
     yield take_snapshot(alice, "original", "sylvester")
 
->>>>>>> 2907f127
     # create the 'recovery' magic-folder
     yield bob.add("recovery", recover_folder.path)
 
     def cleanup_recovery():
-<<<<<<< HEAD
-        pytest_twisted.blockon(bob.leave("recovery"))
-        pytest_twisted.blockon(bob.restart_magic_folder())
-=======
         # Maybe start the service, so we can remove the folder.
         pytest_twisted.blockon(bob.start_magic_folder())
         pytest_twisted.blockon(bob.leave("recovery"))
->>>>>>> 2907f127
     request.addfinalizer(cleanup_recovery)
 
     # add the 'original' magic-folder as a participant in the
     # 'recovery' folder
-<<<<<<< HEAD
-    yield bob.add_participant("recovery", "alice", to_readonly_capability(alice_cap))
+    alice_cap = to_readonly_capability(alice_folders["original"]["upload_dircap"])
+    yield bob.add_participant("recovery", "alice", alice_cap)
 
     # we should now see the only Snapshot we have in the folder appear
     # in the 'recovery' filesystem
-    await_file_contents(
-        recover_folder.child("00sylvester").path,
+    yield await_file_contents(
+        recover_folder.child("sylvester").path,
         content0,
-        timeout=25,
-=======
+        timeout=10,
+    )
+
+    content1 = non_lit_content("one")
+    recover_folder.child("sylvester").setContent(content1)
+
+    content2 = non_lit_content("two")
+    original_folder.child("sylvester").setContent(content2)
+    yield take_snapshot(alice, "original", "sylvester")
+
+    yield await_file_contents(
+        recover_folder.child("sylvester.conflict-alice").path,
+        content2,
+        timeout=10,
+    )
+    yield await_file_contents(
+        recover_folder.child("sylvester").path,
+        content1,
+        timeout=10,
+    )
+
+
+@pytest.mark.parametrize("take_snapshot", [add_snapshot, scan_folder])
+@pytest_twisted.inlineCallbacks
+def test_unscanned_vs_old(request, reactor, temp_filepath, alice, bob, take_snapshot):
+    """
+    If we make a change to a local file, it is not detected as a conflict.
+    """
+    original_folder = temp_filepath.child("cats")
+    recover_folder = temp_filepath.child("kitties")
+    original_folder.makedirs()
+    recover_folder.makedirs()
+
+    # add our magic-folder and re-start
+    yield alice.add("original", original_folder.path)
+    alice_folders = yield alice.list_(True)
+
+    def cleanup_original():
+        # Maybe start the service, so we can remove the folder.
+        pytest_twisted.blockon(alice.start_magic_folder())
+        pytest_twisted.blockon(alice.leave("original"))
+    request.addfinalizer(cleanup_original)
+
+    # put a file in our folder
+    content0 = non_lit_content("zero")
+    original_folder.child("sylvester").setContent(content0)
+    yield take_snapshot(alice, "original", "sylvester")
+
+    # create the 'recovery' magic-folder
+    yield bob.add("recovery", recover_folder.path)
+
+    def cleanup_recovery():
+        # Maybe start the service, so we can remove the folder.
+        pytest_twisted.blockon(bob.start_magic_folder())
+        pytest_twisted.blockon(bob.leave("recovery"))
+    request.addfinalizer(cleanup_recovery)
+
+    # add the 'original' magic-folder as a participant in the
+    # 'recovery' folder
     alice_cap = to_readonly_capability(alice_folders["original"]["upload_dircap"])
     yield bob.add_participant("recovery", "alice", alice_cap)
 
@@ -668,5 +675,4 @@
         recover_folder.child("sylvester").path,
         content1,
         timeout=10,
->>>>>>> 2907f127
     )