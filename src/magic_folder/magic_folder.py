from __future__ import (
    absolute_import,
    division,
    print_function,
    unicode_literals,
)

import six

from twisted.python.filepath import FilePath, InsecurePath
from twisted.internet import defer
from twisted.internet.defer import Deferred
from twisted.application import service
from twisted.web import http

from eliot import (
    Field,
    ActionType,
    MessageType,
)

from .common import APIError
from .util.eliotutil import (
    RELPATH,
    validateSetMembership,
    validateInstanceOf,
)

from .uploader import (
    LocalSnapshotService,
    LocalSnapshotCreator,
    UploaderService,
    RemoteSnapshotCreator,
)
from .downloader import (
    RemoteSnapshotCacheService,
    DownloaderService,
    MagicFolderUpdater,
    LocalMagicFolderFilesystem,
)
from .participants import (
    IParticipant,
    participants_from_collective,
)
from .scanner import (
    ScannerService,
)
<<<<<<< HEAD
from .invite import (
    InMemoryInviteManager,
)
from .config import (
    MagicFolderConfig,
)
=======
from .status import FolderStatus
>>>>>>> a7c66856

if six.PY3:
    long = int


# Mask off all non-owner permissions for magic-folders files by default.
_DEFAULT_DOWNLOAD_UMASK = 0o077

IN_EXCL_UNLINK = long(0x04000000)


class MagicFolder(service.MultiService):
    """
    :ivar LocalSnapshotService local_snapshot_service: A child service
        responsible for creating new local snapshots for files in this folder.
    """

    @classmethod
    def from_config(cls, reactor, tahoe_client, name, config, status_service):
        """
        Create a ``MagicFolder`` from a client node and magic-folder
        configuration.

        :param IReactorTime reactor: the reactor to use

        :param magic_folder.cli.TahoeClient tahoe_client: Access the API of
            the Tahoe-LAFS client we're associated with.

        :param GlobalConfigurationDatabase config: our configuration
        """
        mf_config = config.get_magic_folder(name)

        folder_status = FolderStatus(name, status_service)

        participants = participants_from_collective(
            mf_config.collective_dircap,
            # FIXME: verify this corresponds to collective dircap
            # with the right name
            mf_config.upload_dircap,
            tahoe_client
        )

        remote_snapshot_cache_service = RemoteSnapshotCacheService.from_config(
            config=mf_config,
            tahoe_client=tahoe_client,
        )
        uploader_service = UploaderService.from_config(
            clock=reactor,
            config=mf_config,
            remote_snapshot_creator=RemoteSnapshotCreator(
                config=mf_config,
                local_author=mf_config.author,
                tahoe_client=tahoe_client,
                write_participant=participants.writer,
                status=folder_status,
            ),
        )
        local_snapshot_service = LocalSnapshotService(
            mf_config,
            LocalSnapshotCreator(
                mf_config,
                mf_config.author,
                mf_config.stash_path,
                mf_config.magic_path,
                tahoe_client,
            ),
            status=folder_status,
            uploader_service=uploader_service,
        )
        scanner_service = ScannerService.from_config(
            reactor,
            mf_config,
            local_snapshot_service,
            status=folder_status,
        )

        return cls(
            client=tahoe_client,
            config=mf_config,
            name=name,
            invite_manager=InMemoryInviteManager(tahoe_client),
            local_snapshot_service=local_snapshot_service,
            uploader_service=uploader_service,
            remote_snapshot_cache=remote_snapshot_cache_service,
            downloader=DownloaderService.from_config(
                clock=reactor,
                name=name,
                config=mf_config,
                participants=participants,
                status=folder_status,
                remote_snapshot_cache=remote_snapshot_cache_service,
                folder_updater=MagicFolderUpdater(
                    LocalMagicFolderFilesystem(
                        mf_config.magic_path,
                        mf_config.stash_path,
                    ),
                    mf_config,
                    remote_snapshot_cache_service,
                    tahoe_client,
                    status=folder_status,
                    write_participant=participants.writer,
                ),
                tahoe_client=tahoe_client,
            ),
            folder_status=folder_status,
            scanner_service=scanner_service,
            participants=participants,
            clock=reactor,
        )

    @property
    def name(self):
        # this is used by 'service' things and must be unique in this Service hierarchy
        return u"magic-folder-{}".format(self.folder_name)

<<<<<<< HEAD
    def __init__(self, client, config, name, invite_manager, local_snapshot_service, uploader_service, status_service, scanner_service, remote_snapshot_cache, downloader, initial_participants, clock):
=======
    def __init__(self, client, config, name, local_snapshot_service, uploader_service, folder_status, scanner_service, remote_snapshot_cache, downloader, 	participants, clock):
>>>>>>> a7c66856
        super(MagicFolder, self).__init__()
        self.folder_name = name
        self._clock = clock
        self.config = config  # a MagicFolderConfig instance
        self._participants = participants
        self.local_snapshot_service = local_snapshot_service
        self.uploader_service = uploader_service
        self.downloader_service = downloader
        self.folder_status = folder_status
        self.scanner_service = scanner_service
        self.invite_manager = invite_manager
        # By setting the parents these services will now start when
        # self, the top-level service, starts
        local_snapshot_service.setServiceParent(self)
        uploader_service.setServiceParent(self)
        downloader.setServiceParent(self)
        local_snapshot_service.setServiceParent(self)
        uploader_service.setServiceParent(self)
        scanner_service.setServiceParent(self)
        invite_manager.setServiceParent(self)

    def ready(self):
        """
        :returns: Deferred that fires with None when this magic-folder is
            ready to operate
        """
        return defer.succeed(None)

    def scan(self):
        """
        Scan the magic folder for changes.

        :returns Deferred[None]: that fires when all the changed files have
            been snapshotted.
        """
        return self.scanner_service.scan_once()

    def participants(self):
        # type: () -> Deferred[list[IParticipant]]
        """
        List all participants of this folder
        """
        return self._participants.list()

    def add_participant(self, author, participant_directory):
        return self._participants.add(author, participant_directory)

    def add_snapshot(self, relative_path):
        # type: (unicode) -> Deferred[None]
        """
        Create a new snapshot of the given file.
        """

        # preauthChild allows path-separators in the "path" (i.e. not
        # just a single path-segment). That is precisely what we want
        # here, though. It sill does not allow the path to "jump out"
        # of the base magic_path -- that is, an InsecurePath error
        # will result if you pass an absolute path outside the folder
        # or a relative path that reaches up too far.
        try:
            path = self.config.magic_path.preauthChild(relative_path)
        except InsecurePath as e:
            return defer.fail(
                APIError.from_exception(http.NOT_ACCEPTABLE, e)
            )
        return self.local_snapshot_service.add_file(path)


_NICKNAME = Field.for_types(
    u"nickname",
    [unicode, bytes],
    u"A Magic-Folder participant nickname.",
)

_DIRECTION = Field.for_types(
    u"direction",
    [unicode],
    u"A synchronization direction: uploader or downloader.",
    validateSetMembership({u"uploader", u"downloader"}),
)

PROCESSING_LOOP = ActionType(
    u"magic-folder:processing-loop",
    [_NICKNAME, _DIRECTION],
    [],
    u"A Magic-Folder is processing uploads or downloads.",
)

ITERATION = ActionType(
    u"magic-folder:iteration",
    [_NICKNAME, _DIRECTION],
    [],
    u"A step towards synchronization in one direction.",
)

_COUNT = Field.for_types(
    u"count",
    [int, long],
    u"The number of items in the processing queue.",
)

PROCESS_QUEUE = ActionType(
    u"magic-folder:process-queue",
    [_COUNT],
    [],
    u"A Magic-Folder is working through an item queue.",
)

SCAN_REMOTE_COLLECTIVE = ActionType(
    u"magic-folder:scan-remote-collective",
    [],
    [],
    u"The remote collective is being scanned for peer DMDs.",
)

_DMDS = Field(
    u"dmds",
    lambda participants: list(participant.name for participant in participants),
    u"The (D)istributed (M)utable (D)irectories belonging to each participant are being scanned for changes.",
)

COLLECTIVE_SCAN = MessageType(
    u"magic-folder:downloader:get-latest-file:collective-scan",
    [_DMDS],
    u"Participants in the collective are being scanned.",
)


SCAN_REMOTE_DMD = ActionType(
    u"magic-folder:scan-remote-dmd",
    [_NICKNAME],
    [],
    u"A peer DMD is being scanned for changes.",
)

REMOTE_VERSION = Field.for_types(
    u"remote_version",
    [int, long],
    u"The version of a path found in a peer DMD.",
)

REMOTE_URI = Field.for_types(
    u"remote_uri",
    [bytes],
    u"The filecap of a path found in a peer DMD.",
)

ADD_TO_DOWNLOAD_QUEUE = MessageType(
    u"magic-folder:add-to-download-queue",
    [RELPATH],
    u"An entry was found to be changed and is being queued for download.",
)

MAGIC_FOLDER_STOP = ActionType(
    u"magic-folder:stop",
    [_NICKNAME],
    [],
    u"A Magic-Folder is being stopped.",
)

MAYBE_UPLOAD = MessageType(
    u"magic-folder:maybe-upload",
    [RELPATH],
    u"A decision is being made about whether to upload a file.",
)

PENDING = Field(
    u"pending",
    lambda s: list(s),
    u"The paths which are pending processing.",
    validateInstanceOf(set),
)

REMOVE_FROM_PENDING = ActionType(
    u"magic-folder:remove-from-pending",
    [RELPATH, PENDING],
    [],
    u"An item being processed is being removed from the pending set.",
)

PATH = Field(
    u"path",
    lambda fp: fp.asTextMode().path,
    u"A local filesystem path.",
    validateInstanceOf(FilePath),
)

NOTIFIED_OBJECT_DISAPPEARED = MessageType(
    u"magic-folder:notified-object-disappeared",
    [PATH],
    u"A path which generated a notification was not found on the filesystem.  This is normal.",
)

PROPAGATE_DIRECTORY_DELETION = ActionType(
    u"magic-folder:propagate-directory-deletion",
    [],
    [],
    u"Children of a deleted directory are being queued for upload processing.",
)

NO_DATABASE_ENTRY = MessageType(
    u"magic-folder:no-database-entry",
    [],
    u"There is no local database entry for a particular relative path in the magic folder.",
)

NOT_UPLOADING = MessageType(
    u"magic-folder:not-uploading",
    [],
    u"An item being processed is not going to be uploaded.",
)

SYMLINK = MessageType(
    u"magic-folder:symlink",
    [PATH],
    u"An item being processed was a symlink and is being skipped",
)

CREATED_DIRECTORY = Field.for_types(
    u"created_directory",
    [unicode],
    u"The relative path of a newly created directory in a magic-folder.",
)

PROCESS_DIRECTORY = ActionType(
    u"magic-folder:process-directory",
    [],
    [CREATED_DIRECTORY],
    u"An item being processed was a directory.",
)

NOT_NEW_DIRECTORY = MessageType(
    u"magic-folder:not-new-directory",
    [],
    u"A directory item being processed was found to not be new.",
)

NOT_NEW_FILE = MessageType(
    u"magic-folder:not-new-file",
    [],
    u"A file item being processed was found to not be new (or changed).",
)

SPECIAL_FILE = MessageType(
    u"magic-folder:special-file",
    [],
    u"An item being processed was found to be of a special type which is not supported.",
)

_COUNTER_NAME = Field.for_types(
    u"counter_name",
    # Should really only be unicode
    [unicode, bytes],
    u"The name of a counter.",
)

_DELTA = Field.for_types(
    u"delta",
    [int, long],
    u"An amount of a specific change in a counter.",
)

_VALUE = Field.for_types(
    u"value",
    [int, long],
    u"The new value of a counter after a change.",
)

COUNT_CHANGED = MessageType(
    u"magic-folder:count",
    [_COUNTER_NAME, _DELTA, _VALUE],
    u"The value of a counter has changed.",
)

_IGNORED = Field.for_types(
    u"ignored",
    [bool],
    u"A file proposed for queueing for processing is instead being ignored by policy.",
)

_ALREADY_PENDING = Field.for_types(
    u"already_pending",
    [bool],
    u"A file proposed for queueing for processing is already in the queue.",
)

_SIZE = Field.for_types(
    u"size",
    [int, long, type(None)],
    u"The size of a file accepted into the processing queue.",
)

_ABSPATH = Field.for_types(
    u"abspath",
    [unicode],
    u"The absolute path of a file being written in a local directory.",
)

_IS_CONFLICT = Field.for_types(
    u"is_conflict",
    [bool],
    u"An indication of whether a file being written in a local directory is in a conflicted state.",
)

_NOW = Field.for_types(
    u"now",
    [int, long, float],
    u"The time at which a file is being written in a local directory.",
)

_MTIME = Field.for_types(
    u"mtime",
    [int, long, float, type(None)],
    u"A modification time to put into the metadata of a file being written in a local directory.",
)

WRITE_DOWNLOADED_FILE = ActionType(
    u"magic-folder:write-downloaded-file",
    [_ABSPATH, _SIZE, _IS_CONFLICT, _NOW, _MTIME],
    [],
    u"A downloaded file is being written to the filesystem.",
)

ALREADY_GONE = MessageType(
    u"magic-folder:rename:already-gone",
    [],
    u"A deleted file could not be rewritten to a backup path because it no longer exists.",
)

_REASON = Field(
    u"reason",
    lambda e: str(e),
    u"An exception which may describe the form of the conflict.",
    validateInstanceOf(Exception),
)

OVERWRITE_BECOMES_CONFLICT = MessageType(
    u"magic-folder:overwrite-becomes-conflict",
    [_REASON],
    u"An attempt to overwrite an existing file failed because that file is now conflicted.",
)

_FILES = Field(
    u"files",
    lambda file_set: list(file_set),
    u"All of the relative paths belonging to a Magic-Folder that are locally known.",
)

ALL_FILES = MessageType(
    u"magic-folder:all-files",
    [_FILES],
    u"A record of the rough state of the local database at the time of downloader start up.",
)

_ITEMS = Field(
    u"items",
    lambda deque: list(dict(relpath=item.relpath_u, kind=item.kind) for item in deque),
    u"Items in a processing queue.",
)

ITEM_QUEUE = MessageType(
    u"magic-folder:item-queue",
    [_ITEMS],
    u"A report of the items in the processing queue at this point.",
)

_BATCH = Field(
    u"batch",
    # Just report the paths for now.  Perhaps something from the values would
    # also be useful, though?  Consider it.
    lambda batch: batch.keys(),
    u"A batch of scanned items.",
    validateInstanceOf(dict),
)

SCAN_BATCH = MessageType(
    u"magic-folder:scan-batch",
    [_BATCH],
    u"Items in a batch of files which were scanned from the DMD.",
)

START_DOWNLOADING = ActionType(
    u"magic-folder:start-downloading",
    [_NICKNAME, _DIRECTION],
    [],
    u"A Magic-Folder downloader is initializing and beginning to manage downloads.",
)

PERFORM_SCAN = ActionType(
    u"magic-folder:perform-scan",
    [],
    [],
    u"Remote storage is being scanned for changes which need to be synchronized.",
)

_CONFLICT_REASON = Field.for_types(
    u"conflict_reason",
    [unicode, type(None)],
    u"A human-readable explanation of why a file was in conflict.",
    validateSetMembership({
        u"dbentry mismatch metadata",
        u"dbentry newer version",
        u"last_downloaded_uri mismatch",
        u"file appeared",
        None,
    }),
)

CHECKING_CONFLICTS = ActionType(
    u"magic-folder:item:checking-conflicts",
    [],
    [_IS_CONFLICT, _CONFLICT_REASON],
    u"A potential download item is being checked to determine if it is in a conflicted state.",
)

REMOTE_DIRECTORY_CREATED = MessageType(
    u"magic-folder:remote-directory-created",
    [],
    u"The downloader found a new directory in the DMD.",
)

REMOTE_DIRECTORY_DELETED = MessageType(
    u"magic-folder:remote-directory-deleted",
    [],
    u"The downloader found a directory has been deleted from the DMD.",
)<|MERGE_RESOLUTION|>--- conflicted
+++ resolved
@@ -45,16 +45,15 @@
 from .scanner import (
     ScannerService,
 )
-<<<<<<< HEAD
 from .invite import (
     InMemoryInviteManager,
 )
 from .config import (
     MagicFolderConfig,
 )
-=======
-from .status import FolderStatus
->>>>>>> a7c66856
+from .status import (
+    FolderStatus,
+)
 
 if six.PY3:
     long = int
@@ -170,11 +169,7 @@
         # this is used by 'service' things and must be unique in this Service hierarchy
         return u"magic-folder-{}".format(self.folder_name)
 
-<<<<<<< HEAD
-    def __init__(self, client, config, name, invite_manager, local_snapshot_service, uploader_service, status_service, scanner_service, remote_snapshot_cache, downloader, initial_participants, clock):
-=======
-    def __init__(self, client, config, name, local_snapshot_service, uploader_service, folder_status, scanner_service, remote_snapshot_cache, downloader, 	participants, clock):
->>>>>>> a7c66856
+    def __init__(self, client, config, name, invite_manager, local_snapshot_service, uploader_service, folder_status, scanner_service, remote_snapshot_cache, downloader, participants, clock):
         super(MagicFolder, self).__init__()
         self.folder_name = name
         self._clock = clock
