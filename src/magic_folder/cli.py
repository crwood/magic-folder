--- conflicted
+++ resolved
@@ -369,12 +369,6 @@
             for f in folder["recent"]:
                 if f["relpath"] in folder["uploads"] or f["relpath"] in folder["downloads"]:
                     continue
-<<<<<<< HEAD
-                print("    {}: {}modified {} ago (updated {} ago)".format(
-                    f["relpath"],
-                    "[CONFLICT] " if f["conflicted"] else "",
-                    humanize.naturaldelta(now - f["modified"]),
-=======
                 if f["modified"] is not None:
                     modified_text = "modified {} ago".format(
                         humanize.naturaldelta(now - f["modified"])
@@ -385,7 +379,6 @@
                     f["relpath"],
                     "[CONFLICT] " if f["conflicted"] else "",
                     modified_text,
->>>>>>> ddfd1766
                     humanize.naturaldelta(now - f["last-updated"]),
                 ))
     proto.on('message', message)
