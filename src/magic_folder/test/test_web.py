--- conflicted
+++ resolved
@@ -351,36 +351,9 @@
     return StubTreq(root)
 
 
-<<<<<<< HEAD
-@attr.s
-class _FakeMagicFolderConfig(object):
-    name = attr.ib()
-    author = attr.ib()
-    stash_path = attr.ib()
-    magic_path = attr.ib()
-    collective_dircap = attr.ib()
-    upload_dircap = attr.ib()
-    poll_interval = attr.ib()
-
-    def is_admin(self):
-        return True
-
-
-def magic_folder_config_for_local_directory(name, local_directory):
-    # XXX this will have to return a MagicFolderConfig (or at least
-    # something that behaves like one) and we almost certainly need to
-    # "know" way more than just the directory ..
-    return _FakeMagicFolderConfig(
-        name=name,
-        author=create_local_author("test"),
-        stash_path=FilePath(local_directory).child("stash"),
-        magic_path=FilePath(local_directory),
-        collective_dircap=b"fixme",
-        upload_dircap=b"fixme",
-        poll_interval=1,
-    )
-=======
 def magic_folder_config(author, state_path, local_directory):
+    # see also treq_for_folders() where these dicts are turned into
+    # real magic-folder configs
     return {
         u"magic-path": local_directory,
         u"state-path": state_path,
@@ -389,7 +362,6 @@
         u"upload-dircap": u"URI:DIR2:{}:{}".format(b2a("\2" * 16), b2a("\3" * 32)),
         u"poll-interval": 60,
     }
->>>>>>> 1066226f
 
 
 class ListMagicFolderTests(SyncTestCase):
@@ -442,14 +414,6 @@
             local filesystem paths where we shall pretend the local filesystem
             state for those folders resides.
         """
-<<<<<<< HEAD
-        configs = {
-            name: magic_folder_config_for_local_directory(name, path)
-            for name, path
-            in folders.items()
-        }
-        treq = treq_for_folders(auth_token, configs)
-=======
         for path_u in folders.values():
             # Fix it so non-ASCII works reliably. :/ This is fine here but we
             # leave the original as text mode because that works better with
@@ -460,14 +424,14 @@
         treq = treq_for_folders(
             object(),
             FilePath(self.mktemp()),
-            AUTH_TOKEN, {
+            AUTH_TOKEN,
+            {
                 name: magic_folder_config(self.author, FilePath(self.mktemp()), path_u)
                 for (name, path_u)
                 in folders.items()
             },
             False,
         )
->>>>>>> 1066226f
 
         self.assertThat(
             authorized_request(treq, AUTH_TOKEN, b"GET", self.encoded_url),
@@ -481,7 +445,6 @@
                         loads,
                         Equals({
                             u"folders": list(
-<<<<<<< HEAD
                                 {
                                     u"name": name,
                                     u"author": {
@@ -495,11 +458,6 @@
                                 }
                                 for name, config
                                 in sorted(configs.items())
-=======
-                                {u"name": name, u"local-path": path_u.path}
-                                for (name, path_u)
-                                in sorted(folders.items())
->>>>>>> 1066226f
                             ),
                         }),
                     )
