--- conflicted
+++ resolved
@@ -1,11 +1,8 @@
-<<<<<<< HEAD
-=======
 from __future__ import (
     absolute_import,
     division,
     print_function,
 )
->>>>>>> 5317ffff
 
 from testtools.matchers import (
     ContainsDict,
