from __future__ import absolute_import, division, print_function, unicode_literals

"""
Tests relating generally to magic_folder.scanner
"""

from hypothesis import given
from testtools.matchers import (
    Always,
    Equals,
    MatchesListwise,
    MatchesRegex,
    MatchesStructure,
)
from testtools.twistedsupport import succeeded
<<<<<<< HEAD
from twisted.internet.defer import succeed, Deferred
from twisted.internet.task import Cooperator
=======
from twisted.internet.defer import succeed
from twisted.internet.task import Clock, Cooperator
from twisted.python import runtime
>>>>>>> 039a9944
from twisted.python.filepath import FilePath

from ..config import create_testing_configuration
from ..magicpath import path2magic
from ..scanner import ScannerService, find_updated_files
from ..snapshot import RemoteSnapshot, create_local_author
from ..status import FolderStatus, WebSocketStatusService
from ..util.file import PathState, get_pathinfo
from .common import SyncTestCase, skipIf
from .strategies import relative_paths

# This is a path state that doesn't correspond to a file written during the test.
OLD_PATH_STATE = PathState(0, 0, 0)


class FindUpdatesTests(SyncTestCase):
    """
    Tests for ``find_updated_files``
    """

    def setup_example(self):
        self.author = create_local_author("alice")
        self.magic_path = FilePath(self.mktemp())
        self.magic_path.makedirs()
        self._global_config = create_testing_configuration(
            FilePath(self.mktemp()),
            FilePath("dummy"),
        )
        self.collective_cap = "URI:DIR2:mfqwcylbmfqwcylbmfqwcylbme:mfqwcylbmfqwcylbmfqwcylbmfqwcylbmfqwcylbmfqwcylbmfqq"
        self.personal_cap = "URI:DIR2:mjrgeytcmjrgeytcmjrgeytcmi:mjrgeytcmjrgeytcmjrgeytcmjrgeytcmjrgeytcmjrgeytcmjra"

        self.clock = Clock()
        self.status_service = WebSocketStatusService(self.clock, self._global_config)
        self.folder_status = FolderStatus("default", self.status_service)

        self.config = self._global_config.create_magic_folder(
            "default",
            self.magic_path,
            self.author,
            self.collective_cap,
            self.personal_cap,
            1,
            None,
        )
        # Use a cooperator that does not cooperate.
        self.cooperator = Cooperator(
            terminationPredicateFactory=lambda: lambda: False,
            scheduler=lambda f: f(),
        )
        self.addCleanup(self.cooperator.stop)

    @given(
        relative_paths(),
    )
    def test_scan_new(self, name):
        """
        A completely new file is scanned
        """
        local = self.magic_path.preauthChild(name)
        local.parent().asBytesMode("utf-8").makedirs(ignoreExistingDirectory=True)
        local.asBytesMode("utf-8").setContent(b"dummy\n")

        files = []
        self.assertThat(
            find_updated_files(
                self.cooperator, self.config, files.append, status=self.folder_status
            ),
            succeeded(Always()),
        )
        self.assertThat(
            files,
            Equals([local]),
        )

    @skipIf(
        runtime.platformType == "win32", "windows does not have unprivileged symlinks"
    )
    @given(
        relative_paths(),
    )
    def test_scan_symlink(self, name):
        """
        A completely new symlink is ignored
        """
        local = self.magic_path.preauthChild(name)
        local.parent().asBytesMode("utf-8").makedirs(ignoreExistingDirectory=True)
        local.asBytesMode("utf-8").linkTo(local.asBytesMode("utf-8"))

        files = []
        self.assertThat(
            find_updated_files(
                self.cooperator, self.config, files.append, status=self.folder_status
            ),
            succeeded(Always()),
        )
        self.assertThat(
            files,
            Equals([]),
        )

    @given(
        relative_paths(),
    )
    def test_scan_nothing(self, name):
        """
        An existing, non-updated file is not scanned
        """
        local = self.magic_path.preauthChild(name)
        local.parent().asBytesMode("utf-8").makedirs(ignoreExistingDirectory=True)
        local.asBytesMode("utf-8").setContent(b"dummy\n")
        snap = RemoteSnapshot(
            "new-file",
            self.author,
            metadata={
                "modification_time": int(
                    local.asBytesMode("utf-8").getModificationTime()
                ),
            },
            capability="URI:DIR2-CHK:",
            parents_raw=[],
            content_cap="URI:CHK:",
        )
        self.config.store_downloaded_snapshot(
            path2magic(name), snap, get_pathinfo(local).state
        )

        files = []
        self.assertThat(
            find_updated_files(
                self.cooperator, self.config, files.append, status=self.folder_status
            ),
            succeeded(Always()),
        )
        self.assertThat(files, Equals([]))

    @given(
        relative_paths(),
    )
    def test_scan_something_remote(self, name):
        """
        We scan an update to a file we already know about.
        """
        local = self.magic_path.preauthChild(name)
        local.parent().asBytesMode("utf-8").makedirs(ignoreExistingDirectory=True)
        local.asBytesMode("utf-8").setContent(b"dummy\n")
        snap = RemoteSnapshot(
            name,
            self.author,
            metadata={
                # this remote is 2min older than our local file
                "modification_time": int(
                    local.asBytesMode("utf-8").getModificationTime()
                )
                - 120,
            },
            capability="URI:DIR2-CHK:",
            parents_raw=[],
            content_cap="URI:CHK:",
        )
        self.config.store_downloaded_snapshot(
            path2magic(name),
            snap,
            OLD_PATH_STATE,
        )

        files = []
        self.assertThat(
            find_updated_files(
                self.cooperator, self.config, files.append, status=self.folder_status
            ),
            succeeded(Always()),
        )
        self.assertThat(files, Equals([local]))

    @given(
        relative_paths(),
    )
    def test_scan_something_local(self, name):
        """
        We scan an update to a file we already know about (but only locally).
        """
        local = self.magic_path.preauthChild("existing-file")
        local.asBytesMode("utf-8").setContent(b"dummy\n")
        stash_dir = FilePath(self.mktemp())
        stash_dir.makedirs()

        self.config.store_currentsnapshot_state("existing-file", OLD_PATH_STATE)

        files = []
        self.assertThat(
            find_updated_files(
                self.cooperator, self.config, files.append, status=self.folder_status
            ),
            succeeded(Always()),
        )
        self.assertThat(files, Equals([local]))

    @given(
        relative_paths(),
    )
    def test_scan_existing_to_directory(self, name):
        """
        When we scan a path that we have a snapshot for, but it is now a directory,
        we ignore it, and report an error.
        """
        local = self.magic_path.preauthChild("existing-file")
        local.asBytesMode("utf-8").makedirs()
        stash_dir = FilePath(self.mktemp())
        stash_dir.makedirs()

        self.config.store_currentsnapshot_state("existing-file", OLD_PATH_STATE)

        files = []
        self.assertThat(
            find_updated_files(
                self.cooperator, self.config, files.append, status=self.folder_status
            ),
            succeeded(Always()),
        )
        self.assertThat(files, Equals([]))
        self.assertThat(
            self.status_service._folders["default"]["errors"],
            MatchesListwise(
                [
                    MatchesStructure(
                        summary=MatchesRegex("File .* was a file, and now is a directory.")
                    ),
                ]
            ),
        )

    @given(
        relative_paths(),
    )
    def test_scan_once(self, name):
        """
        The scanner service discovers a_file when a scan is requested.
        """
        name = "a_file"
        local = self.magic_path.preauthChild(name)
        local.parent().asBytesMode("utf-8").makedirs(ignoreExistingDirectory=True)
        local.asBytesMode("utf-8").setContent(b"dummy\n")

        files = []

        class SnapshotService(object):
            def add_file(self, f):
                files.append(f)
                return succeed(None)

        class UploaderService(object):
            def perform_upload(self):
                pass

        service = ScannerService(
            self.config,
            SnapshotService(),
            UploaderService(),
            object(),
            cooperator=self.cooperator,
            scan_interval=None,
        )
        service.startService()
        self.addCleanup(service.stopService)

        self.assertThat(
            service.scan_once(),
            succeeded(Always()),
        )

        self.assertThat(files, Equals([local]))


    def test_overlapping_scans(self):
        """
        The scanner will not perform more than one scan at the same time
        """
        self.setup_example()  # no @given() on this test
        performed_uploads = []

        class SnapshotService(object):
            def add_file(self, f):
                return succeed(None)

        class RemoteSnapshotCreator(object):
            def initialize_upload_status(self):
                pass

            def upload_local_snapshots(self):
                # these get "completed" below
                d = Deferred()
                performed_uploads.append(d)
                return d

        # we want to test the "real" uploader-service here (but use a
        # fake snapshot-creator so there's no actual work performed)
        from magic_folder.uploader import UploaderService

        service = ScannerService(
            self.config,
            SnapshotService(),
            UploaderService(
                clock=object(),
                poll_interval=1,
                remote_snapshot_creator=RemoteSnapshotCreator(),
            ),
            object(),
            cooperator=self.cooperator,
            scan_interval=None,
        )
        service.startService()
        self.addCleanup(service.stopService)

        # initiate 5 scans "at once"
        for _ in range(5):
            service.scan_once()

        # pretend the "actual" uploads completed now (although there
        # should be only one that actually got intiated; see assert)
        for d in performed_uploads:
            d.callback(None)

        self.assertThat(len(performed_uploads), Equals(1))

    @given(
        relative_paths(),
    )
    def test_scan_periodic(self, name):
        """
        The scanner service iteself discovers a_file, when a scan interval is
        set.
        """
        name = "a_file"
        local = self.magic_path.preauthChild(name)
        local.parent().asBytesMode("utf-8").makedirs(ignoreExistingDirectory=True)
        local.asBytesMode("utf-8").setContent(b"dummy\n")

        files = []

        class SnapshotService(object):
            def add_file(self, f):
                files.append(f)
                return succeed(None)

        class UploaderService(object):
            def perform_upload(self):
                pass

        service = ScannerService(
            self.config,
            SnapshotService(),
            UploaderService(),
            object(),
            cooperator=self.cooperator,
            scan_interval=1,
        )
        service.startService()
        self.addCleanup(service.stopService)

        self.assertThat(files, Equals([local]))<|MERGE_RESOLUTION|>--- conflicted
+++ resolved
@@ -13,14 +13,9 @@
     MatchesStructure,
 )
 from testtools.twistedsupport import succeeded
-<<<<<<< HEAD
 from twisted.internet.defer import succeed, Deferred
-from twisted.internet.task import Cooperator
-=======
-from twisted.internet.defer import succeed
 from twisted.internet.task import Clock, Cooperator
 from twisted.python import runtime
->>>>>>> 039a9944
 from twisted.python.filepath import FilePath
 
 from ..config import create_testing_configuration
