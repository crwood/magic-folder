import attr

from hypothesis import (
    assume,
    given,
)
from hypothesis.strategies import (
    binary,
    lists,
    data,
)

from twisted.python.filepath import (
    FilePath,
)

from twisted.internet import (
    defer,
    reactor,
)

from testtools.matchers import (
    AfterPreprocessing,
    Always,
    Equals,
    HasLength,
    MatchesStructure,
)
from testtools.twistedsupport import (
    succeeded,
    failed,
)

from eliot import (
    Message,
)

from ..common import APIError
from ..magic_folder import (
    LocalSnapshotService,
    LocalSnapshotCreator,
)
from ..snapshot import (
    create_local_author,
)
from ..config import (
    create_global_configuration,
    create_testing_configuration,
)
from ..status import (
    FolderStatus,
    WebSocketStatusService,
)
from ..util.file import (
    seconds_to_ns,
)
from ..util.capabilities import (
    random_immutable,
    random_dircap,
)
from .common import (
    SyncTestCase,
)
from .matchers import matches_failure
from .strategies import (
    path_segments,
    relative_paths,
    absolute_paths,
)

@attr.s
class MemorySnapshotCreator(object):
    """
    A way to test LocalSnapshotService with an in-memory database.

    :ivar [FilePath] processed: All of the paths passed to ``store_local_snapshot``,
        in the order they were passed.
    """
    processed = attr.ib(default=attr.Factory(list))

    def store_local_snapshot(self, path, local_snapshot=None):
        Message.log(
            message_type=u"memory-snapshot-creator:store-local-snapshot",
            path=path.path,
            local_snapshot=local_snapshot,
        )
        self.processed.append(path)


class LocalSnapshotServiceTests(SyncTestCase):
    """
    Tests for ``LocalSnapshotService``.
    """
    def setup_example(self):
        """
        Hypothesis-invoked hook to create per-example state.
        Reset the database before running each test.
        """
        self._node_dir = FilePath(self.mktemp())
        self._node_dir.makedirs()
        self._global_config = create_testing_configuration(
            FilePath(self.mktemp()),
            self._node_dir,
        )
<<<<<<< HEAD
        self.magic_path = FilePath(self.mktemp())
=======
        self.magic_path = FilePath(self.mktemp()).asTextMode()
>>>>>>> 7c16a5c9
        self.magic_path.makedirs()
        self.magic_config = self._global_config.create_magic_folder(
            "name",
            self.magic_path,
            create_local_author("author"),
            random_immutable(directory=True),
            random_dircap(),
            60,
            None,
        )

        self.status = WebSocketStatusService(reactor, self._global_config)
        self.snapshot_creator = MemorySnapshotCreator()
        self.snapshot_service = LocalSnapshotService(
            config=self.magic_config,
            snapshot_creator=self.snapshot_creator,
            status=FolderStatus(self.magic_config.name, self.status),
        )


    @given(relative_paths(), binary())
    def test_add_single_file(self, relative_path, content):
        """
        Start the service, add a file and check if the operation succeeded.
        """
        to_add = self.magic_path.preauthChild(relative_path)
        to_add.parent().makedirs(ignoreExistingDirectory=True)
        to_add.setContent(content)

        self.snapshot_service.startService()

        self.assertThat(
            self.snapshot_service.add_file(to_add),
            succeeded(Always()),
        )

        self.assertThat(
            self.snapshot_service.stopService(),
            succeeded(Always())
        )

        self.assertThat(
            self.snapshot_creator.processed,
            Equals([to_add]),
        )

    @given(lists(path_segments(), unique=True),
           data())
    def test_add_multiple_files(self, filenames, data):
        """
        Add a bunch of files one by one and check whether the operation is
        successful.
        """
        files = []
        for filename in filenames:
            to_add = self.magic_path.child(filename)
            content = data.draw(binary())
            to_add.setContent(content)
            files.append(to_add)

        self.snapshot_service.startService()

        list_d = []
        for file in files:
            result_d = self.snapshot_service.add_file(file)
            list_d.append(result_d)

        self.assertThat(
            defer.gatherResults(list_d),
            succeeded(Always()),
        )

        self.assertThat(
            self.snapshot_service.stopService(),
            succeeded(Always())
        )

        self.assertThat(
            sorted(self.snapshot_creator.processed),
            Equals(sorted(files))
        )

    @given(relative_paths())
    def test_add_file_not_a_filepath(self, relative_path):
        """
        ``LocalSnapshotService.add_file`` returns a ``Deferred`` that fires with a
        ``Failure`` wrapping ``TypeError`` if called with something other than
        a ``FilePath``.
        """
        self.assertThat(
            self.snapshot_service.add_file(relative_path),
            failed(
                AfterPreprocessing(
                    lambda f: (f.type, f.value.args),
                    Equals((TypeError, ("argument must be a FilePath",))),
                ),
            ),
        )

    @given(relative_paths())
    def test_add_file_directory(self, relative_path):
        """
        ``LocalSnapshotService.add_file`` returns a ``Deferred`` that fires with a
        ``Failure`` wrapping ``ValueError`` if called with a path that refers
        to a directory.
        """
        to_add = self.magic_path.preauthChild(relative_path)
        to_add.makedirs()

        self.assertThat(
            self.snapshot_service.add_file(to_add),
            failed(
                matches_failure(
                    APIError,
                    "expected a regular file, .* is a directory"
                ),
            ),
        )

    @given(absolute_paths())
    def test_add_file_outside_magic_directory(self, to_add):
        """
        ``LocalSnapshotService.add_file`` returns a ``Deferred`` that fires with a
        ``Failure`` wrapping ``ValueError`` if called with a path that is not
        contained by the Magic-Folder's magic directory.
        """
        assume(not to_add.startswith(self.magic_path.path))
        self.assertThat(
            self.snapshot_service.add_file(FilePath(to_add)),
            failed(
                matches_failure(
                    APIError,
                    "The path being added .*",
                ),
            ),
        )


class LocalSnapshotCreatorTests(SyncTestCase):
    """
    Tests for ``LocalSnapshotCreator``, responsible for creating the local
    snapshots and storing them in the database.
    """
    def setUp(self):
        super(LocalSnapshotCreatorTests, self).setUp()
        self.author = create_local_author(u"alice")

    def setup_example(self):
        """
        Hypothesis-invoked hook to create per-example state.
        Reset the database before running each test.
        """
        self.temp = FilePath(self.mktemp())
        self.global_db = create_global_configuration(
            self.temp.child("global-db"),
            u"tcp:12345",
            self.temp.child("tahoe-node"),
            u"tcp:localhost:1234",
        )
        self.magic = self.temp.child(u"magic")
        self.magic.makedirs()
        self.db = self.global_db.create_magic_folder(
            u"some-folder",
            self.magic,
            self.author,
            random_immutable(directory=True),
            random_dircap(),
            60,
            None,
        )
        self.snapshot_creator = LocalSnapshotCreator(
            db=self.db,
            author=self.author,
            stash_dir=self.db.stash_path,
            magic_dir=self.db.magic_path,
            tahoe_client=None,
        )

    @given(lists(path_segments(), unique_by=lambda p: p.lower()),
           data())
    def test_create_snapshots(self, filenames, data_strategy):
        """
        Create a list of filenames and random content as input and for each
        of the (filename, content) mapping, create and store the snapshot in
        the database.
        """
        files = []
        for filename in filenames:
            file = self.magic.child(filename)
            content = data_strategy.draw(binary())
            file.setContent(content)

            files.append((file, filename, content))

        for (file, filename, _unused) in files:
            self.assertThat(
                self.snapshot_creator.store_local_snapshot(file),
                succeeded(Always())
            )

        self.assertThat(self.db.get_all_localsnapshot_paths(), HasLength(len(files)))
        for (file, filename, content) in files:
            stored_snapshot = self.db.get_local_snapshot(filename)
            stored_content = stored_snapshot.content_path.getContent()
            path_state = self.db.get_currentsnapshot_pathstate(filename)
            self.assertThat(stored_content, Equals(content))
            self.assertThat(stored_snapshot.parents_local, HasLength(0))
            self.assertThat(
                path_state,
                MatchesStructure(
                    size=Equals(len(content)),
                    mtime_ns=Equals(seconds_to_ns(file.getModificationTime())),
                )
            )

    @given(content1=binary(min_size=1),
           content2=binary(min_size=1),
           filename=path_segments(),
    )
    def test_create_snapshot_twice(self, filename, content1, content2):
        """
        If a snapshot already exists for a file, adding a new snapshot to it
        should refer to the existing snapshot as a parent.
        """
        foo = self.magic.child(filename)
        foo.setContent(content1)

        # make sure the store_local_snapshot() succeeds
        self.assertThat(
            self.snapshot_creator.store_local_snapshot(foo),
            succeeded(Always()),
        )

        stored_snapshot1 = self.db.get_local_snapshot(filename)

        # now modify the file with some new content.
        foo.setContent(content2)

        # make sure the second call succeeds as well
        self.assertThat(
            self.snapshot_creator.store_local_snapshot(foo),
            succeeded(Always()),
        )
        stored_snapshot2 = self.db.get_local_snapshot(filename)

        self.assertThat(
            stored_snapshot2.parents_local[0],
            MatchesStructure(
                content_path=Equals(stored_snapshot1.content_path)
            )
        )

    @given(content=binary(min_size=1),
           filename=path_segments(),
    )
    def test_delete_snapshot(self, filename, content):
        """
        Create a snapshot and then a deletion snapshot of it.
        """
        foo = self.magic.child(filename)
        foo.setContent(content)

        # make sure the store_local_snapshot() succeeds
        self.assertThat(
            self.snapshot_creator.store_local_snapshot(foo),
            succeeded(Always()),
        )

        # delete the file
        foo.remove()

        # store a new snapshot
        self.assertThat(
            self.snapshot_creator.store_local_snapshot(foo),
            succeeded(Always()),
        )
        stored_snapshot2 = self.db.get_local_snapshot(filename)

        self.assertThat(
            stored_snapshot2.is_delete(),
            Equals(True),
        )<|MERGE_RESOLUTION|>--- conflicted
+++ resolved
@@ -102,11 +102,7 @@
             FilePath(self.mktemp()),
             self._node_dir,
         )
-<<<<<<< HEAD
-        self.magic_path = FilePath(self.mktemp())
-=======
         self.magic_path = FilePath(self.mktemp()).asTextMode()
->>>>>>> 7c16a5c9
         self.magic_path.makedirs()
         self.magic_config = self._global_config.create_magic_folder(
             "name",
