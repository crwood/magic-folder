--- conflicted
+++ resolved
@@ -112,11 +112,7 @@
         # "local_cap" on disk
 
         maybe_update_personal_dmd_to_local(
-<<<<<<< HEAD
             clock, self.config, lambda: (self.read_participant, self.write_participant)
-=======
-            clock, self.config, self.participants.participants[0], self.participants.writer,
->>>>>>> 1e4abe35
         )
 
         self.assertThat(
@@ -169,11 +165,7 @@
 
         # let it update
         maybe_update_personal_dmd_to_local(
-<<<<<<< HEAD
             clock, self.config, lambda: (self.read_participant, self.write_participant)
-=======
-            clock, self.config, self.participants.participants[0], self.participants.writer,
->>>>>>> 1e4abe35
         )
 
         # ... but we need to wait 5 seconds to get another try, due to the error
