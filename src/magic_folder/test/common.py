__all__ = [
    "SyncTestCase",
    "AsyncTestCase",
    "AsyncBrokenTestCase",

    "flush_logged_errors",
    "skip",
    "skipIf",
    "success_result_of",
]

import os
import tempfile
from functools import partial
from unittest import case as _case
from socket import (
    AF_INET,
)

from zope.interface import implementer

from testtools import (
    TestCase,
    skip,
    skipIf,
)
from testtools.twistedsupport import (
    SynchronousDeferredRunTest,
    AsynchronousDeferredRunTest,
    AsynchronousDeferredRunTestForBrokenTwisted,
    flush_logged_errors,
)

from twisted.plugin import IPlugin
from twisted.python.filepath import FilePath
from twisted.internet.interfaces import (
    IStreamServerEndpointStringParser,
)
from twisted.internet.endpoints import AdoptedStreamServerEndpoint
from twisted.python import log
from twisted.trial.unittest import SynchronousTestCase as _TwistedSynchronousTestCase

from eliot import (
    log_call,
)

from .eliotutil import (
    EliotLoggedRunTest,
)


class UseTestPlugins(object):
    """
    A fixture which enables loading Twisted plugins from the Tahoe-LAFS test
    suite.
    """
    @log_call
    def setUp(self):
        """
        Add the testing package ``plugins`` directory to the ``twisted.plugins``
        aggregate package.
        """
        import twisted.plugins
        testplugins = FilePath(__file__).sibling("plugins")
        twisted.plugins.__path__.insert(0, testplugins.path)

    @log_call
    def cleanUp(self):
        """
        Remove the testing package ``plugins`` directory from the
        ``twisted.plugins`` aggregate package.
        """
        import twisted.plugins
        testplugins = FilePath(__file__).sibling("plugins")
        twisted.plugins.__path__.remove(testplugins.path)

    def getDetails(self):
        return {}


@implementer(IPlugin, IStreamServerEndpointStringParser)
class AdoptedServerPort(object):
    """
    Parse an ``adopt-socket:<fd>`` endpoint description by adopting ``fd`` as
    a listening TCP port.
    """
    prefix = "adopt-socket"

    def parseStreamServer(self, reactor, fd):
        log.msg("Adopting {}".format(fd))
        # AdoptedStreamServerEndpoint wants to own the file descriptor.  It
        # will duplicate it and then close the one we pass in.  This means it
        # is really only possible to adopt a particular file descriptor once.
        #
        # This wouldn't matter except one of the tests wants to stop one of
        # the nodes and start it up again.  This results in exactly an attempt
        # to adopt a particular file descriptor twice.
        #
        # So we'll dup it ourselves.  AdoptedStreamServerEndpoint can do
        # whatever it wants to the result - the original will still be valid
        # and reusable.
        return AdoptedStreamServerEndpoint(reactor, os.dup(int(fd)), AF_INET)


# The maximum data size for a literal cap, from the Tahoe-LAFS LIT URI docs.
LITERAL_LIMIT = 55

# Some data that won't result in a literal cap.
TEST_DATA = "\x02" * (LITERAL_LIMIT + 1)


class _TestCaseMixin(object):
    """
    A mixin for ``TestCase`` which collects helpful behaviors for subclasses.

    Those behaviors are:

    * All of the features of testtools TestCase.
    * Each test method will be run in a unique Eliot action context which
      identifies the test and collects all Eliot log messages emitted by that
      test (including setUp and tearDown messages).
    * trial-compatible mktemp method
    * unittest2-compatible assertRaises helper
    * Automatic cleanup of tempfile.tempdir mutation (pervasive through the
      Tahoe-LAFS test suite).
    """
    def setUp(self):
        # Restore the original temporary directory.  Node ``init_tempdir``
        # mangles it and many tests manage to get that method called.
        self.addCleanup(
            partial(setattr, tempfile, "tempdir", tempfile.tempdir),
        )
        return super(_TestCaseMixin, self).setUp()

    class _DummyCase(_case.TestCase):
        def dummy(self):
            pass
    _dummyCase = _DummyCase("dummy")

    def mktemp(self):
        """
        Create a new path name which can be used for a new file or directory.

        The result is a path that is guaranteed to be unique within the
        current working directory.  The parent of the path will exist, but the
        path will not.

        :return str: The newly created path
        """
        cwd = FilePath(u".")
        # self.id returns a native string so split it on a native "."
        tmp = cwd.descendant(self.id().split("."))
        tmp.makedirs(ignoreExistingDirectory=True)
        # Remove group and other write permission, in case it was somehow
        # granted, so that when we invent a temporary filename beneath this
        # directory we're not subject to a collision attack.
        tmp.chmod(0o755)
<<<<<<< HEAD
        return tmp.child(u"tmp").temporarySibling().asTextMode().path
=======
        return tmp.child(u"tmp").temporarySibling().path
>>>>>>> 7c16a5c9

    def assertRaises(self, *a, **kw):
        return self._dummyCase.assertRaises(*a, **kw)


class SyncTestCase(_TestCaseMixin, TestCase):
    """
    A ``TestCase`` which can run tests that may return an already-fired
    ``Deferred``.
    """
    run_tests_with = EliotLoggedRunTest.make_factory(
        SynchronousDeferredRunTest,
    )

    # without this method, instantiating a SyncTestCase (or
    # e.g. testtools.TestCase) results in a traceback (see
    # also test_common.py)
    def runTest(self, *a, **kw):
        raise NotImplementedError


class AsyncTestCase(_TestCaseMixin, TestCase):
    """
    A ``TestCase`` which can run tests that may return a Deferred that will
    only fire if the global reactor is running.
    """
    run_tests_with = EliotLoggedRunTest.make_factory(
        AsynchronousDeferredRunTest.make_factory(timeout=60.0),
    )


class AsyncBrokenTestCase(_TestCaseMixin, TestCase):
    """
    A ``TestCase`` like ``AsyncTestCase`` but which spins the reactor a little
    longer than apparently necessary to clean out lingering unaccounted for
    event sources.

    Tests which require this behavior are broken and should be fixed so they
    pass with ``AsyncTestCase``.
    """
    run_tests_with = EliotLoggedRunTest.make_factory(
        AsynchronousDeferredRunTestForBrokenTwisted.make_factory(timeout=60.0),
    )


# Twisted provides the useful function `successResultOf`, for getting
# the result of an already fired deferred. Unfortunately, it is only
# available as a method on trial's TestCase. Since we don't use that,
# we expose it as a free function here. While it only makes sense to
# use it in test code, that includes test fixtures, which may not have
# access to any test case.
_TWISTED_TEST_CASE = _TwistedSynchronousTestCase()
success_result_of = _TWISTED_TEST_CASE.successResultOf<|MERGE_RESOLUTION|>--- conflicted
+++ resolved
@@ -155,11 +155,7 @@
         # granted, so that when we invent a temporary filename beneath this
         # directory we're not subject to a collision attack.
         tmp.chmod(0o755)
-<<<<<<< HEAD
-        return tmp.child(u"tmp").temporarySibling().asTextMode().path
-=======
         return tmp.child(u"tmp").temporarySibling().path
->>>>>>> 7c16a5c9
 
     def assertRaises(self, *a, **kw):
         return self._dummyCase.assertRaises(*a, **kw)
