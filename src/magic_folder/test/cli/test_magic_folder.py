--- conflicted
+++ resolved
@@ -16,15 +16,6 @@
     ContainsDict,
 )
 
-<<<<<<< HEAD
-from eliot import (
-    start_action,
-)
-from eliot.twisted import (
-    DeferredContext,
-)
-=======
->>>>>>> 91d98f01
 from twisted.internet import defer
 from twisted.internet import reactor
 from twisted.python import usage
@@ -32,20 +23,6 @@
     FilePath,
 )
 
-<<<<<<< HEAD
-from allmydata.util.assertutil import precondition
-from allmydata.util.encodingutil import unicode_to_argv
-from allmydata import uri
-
-from magic_folder.util.eliotutil import (
-    log_call_deferred,
-)
-
-from ...magic_folder import (
-    MagicFolder,
-)
-=======
->>>>>>> 91d98f01
 from ... import cli as magic_folder_cli
 from ...config import (
     create_global_configuration,
@@ -70,240 +47,6 @@
 )
 
 
-<<<<<<< HEAD
-class MagicFolderCLITestMixin(CLITestMixin, GridTestMixin, NonASCIIPathMixin):
-    def setUp(self):
-        GridTestMixin.setUp(self)
-        self.alice_nickname = self.unicode_or_fallback(u"Alice\u00F8", u"Alice", io_as_well=True)
-        self.bob_nickname = self.unicode_or_fallback(u"Bob\u00F8", u"Bob", io_as_well=True)
-
-    def do_create_magic_folder(self, client_num):
-        confpath = FilePath(self.get_clientdir(i=client_num)).child("config")
-
-        if not confpath.exists():
-            run_magic_folder_cli(
-                "magic-folder", "init",
-                "--config", confpath.asBytesMode().path,
-                "--listen-endpoint", "tcp:{}".format(4320 + client_num),
-                "--node-directory", self.get_clientdir(i=client_num).encode("utf8"),
-            )
-
-        folder_dir = FilePath(self.basedir).child(u"magicfolder{}".format(client_num))
-        folder_dir.makedirs()
-
-        with start_action(action_type=u"create-magic-folder", client_num=client_num).context():
-            d = DeferredContext(
-                self.do_cli(
-                    "magic-folder", "--debug",
-                    "add",
-                    b"--author", b"test",
-                    folder_dir.asBytesMode().path,
-                    client_num=client_num,
-                )
-            )
-        def _done(args):
-            (rc, stdout, stderr) = args
-            self.assertEqual(rc, 0, stdout + stderr)
-            self.assertEqual(stderr, "")
-        d.addCallback(_done)
-        return d.addActionFinish()
-
-    def do_invite(self, client_num, nickname):
-        nickname_arg = unicode_to_argv(nickname)
-        action = start_action(
-            action_type=u"invite-to-magic-folder",
-            client_num=client_num,
-            nickname=nickname,
-        )
-        with action.context():
-            d = DeferredContext(
-                self.do_cli(
-                    "magic-folder",
-                    "invite",
-                    nickname_arg,
-                    client_num=client_num,
-                )
-            )
-        def _done(args):
-            (rc, stdout, stderr) = args
-            self.assertEqual(rc, 0, stdout + stderr)
-            return (rc, stdout, stderr)
-        d.addCallback(_done)
-        return d.addActionFinish()
-
-    def do_list(self, client_num, json=False):
-        args = ("magic-folder", "list",)
-        if json:
-            args = args + ("--json",)
-        d = self.do_cli(*args, client_num=client_num)
-        def _done(args):
-            (rc, stdout, stderr) = args
-            return (rc, stdout, stderr)
-        d.addCallback(_done)
-        return d
-
-    def do_join(self, client_num, local_dir, invite_code):
-        confpath = FilePath(self.get_clientdir(i=client_num)).child("config")
-
-        if not confpath.exists():
-            run_magic_folder_cli(
-                "magic-folder", "init",
-                "--config", confpath.asBytesMode().path,
-                "--listen-endpoint", "tcp:{}".format(4320 + client_num),
-                "--node-directory", self.get_clientdir(i=client_num).encode("utf8"),
-            )
-
-        action = start_action(
-            action_type=u"join-magic-folder",
-            client_num=client_num,
-            local_dir=local_dir,
-            invite_code=invite_code,
-        )
-        with action.context():
-            precondition(isinstance(local_dir, unicode), local_dir=local_dir)
-            precondition(isinstance(invite_code, str), invite_code=invite_code)
-            local_dir_arg = unicode_to_argv(local_dir)
-            d = DeferredContext(
-                self.do_cli(
-                    "magic-folder",
-                    "join",
-                    "--author", "test-dummy",
-                    invite_code,
-                    local_dir_arg,
-                    client_num=client_num,
-                )
-            )
-        def _done(args):
-            (rc, stdout, stderr) = args
-            self.assertEqual(rc, 0, stdout + stderr)
-            self.assertEqual(stdout, "")
-            self.assertEqual(stderr, "")
-            return (rc, stdout, stderr)
-        d.addCallback(_done)
-        return d.addActionFinish()
-
-    def do_leave(self, client_num):
-        d = self.do_cli("magic-folder", "leave", client_num=client_num)
-        def _done(args):
-            (rc, stdout, stderr) = args
-            self.assertEqual(rc, 0, stdout + stderr)
-            return (rc, stdout, stderr)
-        d.addCallback(_done)
-        return d
-
-    def check_joined_config(self, client_num, upload_dircap):
-        """Tests that our collective directory has the readonly cap of
-        our upload directory.
-        """
-        action = start_action(action_type=u"check-joined-config")
-        with action.context():
-            collective_readonly_cap = self.get_caps_from_files(client_num)[0]
-            d = DeferredContext(
-                self.do_cli(
-                    "ls", "--json",
-                    collective_readonly_cap,
-                    client_num=client_num,
-                )
-            )
-        def _done(args):
-            (rc, stdout, stderr) = args
-            self.assertEqual(rc, 0, stdout + stderr)
-            return (rc, stdout, stderr)
-        d.addCallback(_done)
-        def test_joined_magic_folder(args):
-            (rc, stdout, stderr) = args
-            readonly_cap = unicode(uri.from_string(upload_dircap).get_readonly().to_string(), 'utf-8')
-            s = re.search(readonly_cap, stdout)
-            self.assertTrue(s is not None)
-            return None
-        d.addCallback(test_joined_magic_folder)
-        return d.addActionFinish()
-
-    def get_caps_from_files(self, client_num):
-        config = load_global_configuration(
-            FilePath(self.get_clientdir(i=client_num)).child("config")
-        )
-        folder_config = config.get_magic_folder("default")
-        return folder_config.collective_dircap, folder_config.upload_dircap
-
-    def create_invite_join_magic_folder(self, nickname, local_dir):
-        local_dir_arg = unicode_to_argv(local_dir)
-        client_path = FilePath(self.get_clientdir())
-        config = client_path.child("config")
-
-        # the --debug means we get real exceptions on failures
-        d = self.do_cli(
-            "magic-folder", "--debug", "init",
-            "--config", config.asBytesMode().path,
-            "--listen-endpoint", "tcp:4319",
-            "--node-directory", client_path.asBytesMode().path,
-        )
-
-        def _done_init(args):
-            (rc, stdout, stderr) = args
-            self.assertEqual(rc, 0, stdout + stderr)
-            return self.do_cli(
-                b"magic-folder",
-                b"--config", config.asBytesMode().path,
-                b"--debug",
-                b"--author", b"test",
-                b"add", local_dir_arg)
-        d.addCallback(_done_init)
-
-        def _done_add(args):
-            (rc, stdout, stderr) = args
-            self.assertEqual(rc, 0, stdout + stderr)
-
-            client = self.get_client()
-            self.collective_dircap, self.upload_dircap = self.get_caps_from_files(0)
-            self.collective_dirnode = client.create_node_from_uri(self.collective_dircap)
-            self.upload_dirnode     = client.create_node_from_uri(self.upload_dircap)
-        d.addCallback(_done_add)
-
-        d.addCallback(lambda ign: self.check_joined_config(0, self.upload_dircap))
-        return d
-
-    # XXX should probably just be "tearDown"...
-    @log_call_deferred(action_type=u"test:cli:magic-folder:cleanup")
-    def cleanup(self, res):
-        d = DeferredContext(defer.succeed(None))
-        def _clean(ign):
-            return self.magicfolder.disownServiceParent()
-
-        d.addCallback(_clean)
-        d.addCallback(lambda ign: res)
-        return d.result
-
-    def init_magicfolder(self, client_num, upload_dircap, collective_dircap, local_magic_dir, clock):
-        dbfile = FilePath(self.get_clientdir(i=client_num)).child("legacy_state.sqlite")
-        collective = uri.from_string(collective_dircap)
-        db = get_magicfolderdb(dbfile.path, create_version=(SCHEMA_v1, 1))
-        if db is None:
-            self.fail("Unable to create the db: {}".format(dbfile))
-
-        client = self.get_client(client_num)
-        name='default'
-
-        magicfolder = MagicFolder(
-            client=client,
-            upload_dircap=upload_dircap,
-            collective_dircap=collective.get_readonly().to_string(),
-            local_path_u=local_magic_dir,
-            db=db,
-            umask=0o077,
-            name=name,
-            clock=clock,
-            uploader_delay=0.2,
-            downloader_delay=0,
-        )
-
-        magicfolder.setServiceParent(self.get_client(client_num))
-        magicfolder.ready()
-        return magicfolder
-
-
-=======
->>>>>>> 91d98f01
 class ListMagicFolder(AsyncTestCase):
     """
     Tests for the command-line interface ``magic-folder list``.
