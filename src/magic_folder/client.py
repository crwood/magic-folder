# Copyright 2020 Least Authority TFA GmbH
# See COPYING for details.

import json

from twisted.internet.defer import (
    inlineCallbacks,
    returnValue,
)
from twisted.internet.endpoints import (
    clientFromString,
)
from twisted.internet.error import (
    ConnectError,
)

from twisted.web import (
    http,
)
from twisted.web.client import (
    Agent,
)
from twisted.web.iweb import (
    IAgentEndpointFactory,
)

from hyperlink import (
    DecodedURL,
)

from treq.client import (
    HTTPClient,
)
from treq.testing import (
    RequestTraversalAgent,
    StubTreq,
)
from zope.interface import (
    implementer,
)

import attr

from .web import (
    APIv1,
    magic_folder_resource,
)
from .status import (
    NullStatusService,
)
from .testing.web import (
    _SynchronousProducer,
)


class ClientError(Exception):
    """
    Base class for all exceptions in this module
    """


class CannotAccessAPIError(ClientError):
    """
    The Magic Folder HTTP API can't be reached at all
    """


@attr.s(frozen=True)
class MagicFolderApiError(ClientError):
    """
    A Magic Folder HTTP API returned a failure code.
    """
    code = attr.ib()
    body = attr.ib()

    def __repr__(self):
        return "<MagicFolderApiError code={} body={!r}>".format(
            self.code,
            self.body,
        )

    def __str__(self):
        return u"Magic Folder HTTP API reported error {}: {}".format(
            self.code,
            self.body,
        )


@inlineCallbacks
def _get_content_check_code(acceptable_codes, res):
    """
    Check that the given response's code is acceptable and read the response
    body.

    :raise MagicFolderApiError: If the response code is not acceptable.

    :return Deferred[bytes]: If the response code is acceptable, a Deferred
        which fires with the response body.
    """
    body = yield res.content()
    if res.code not in acceptable_codes:
        raise MagicFolderApiError(res.code, body)
    returnValue(body)


@attr.s
class MagicFolderClient(object):
    """
    An object that knows how to call a particular Magic Folder HTTP API.

    :ivar HTTPClient http_client: The client to use to make HTTP requests.

    :ivar callable get_api_token: returns the current API token
    """

    # we only use the path-part not the domain
    base_url = DecodedURL.from_text(u"http://invalid./")
    http_client = attr.ib(validator=attr.validators.instance_of((HTTPClient, StubTreq)))
    get_api_token = attr.ib()

    def list_folders(self, include_secret_information=None):
        api_url = self.base_url.child(u'v1').child(u'magic-folder')
        if include_secret_information:
            api_url = api_url.replace(query=[(u"include_secret_information", u"1")])
        return self._authorized_request("GET", api_url)

    def add_snapshot(self, magic_folder, path):
        api_url = self.base_url.child(u'v1').child(u'snapshot').child(magic_folder)
        api_url = api_url.set(u'path', path)
        return self._authorized_request("POST", api_url)

    def add_participant(self, magic_folder, author_name, personal_dmd):
        api_url = self.base_url.child(u'v1').child(u'participants').child(magic_folder)
        body = json.dumps({
            "author": {
                "name": author_name,
                # not yet
                # "public_key_base32": author_verify_key,
            },
            "personal_dmd": personal_dmd,
        })
        return self._authorized_request("POST", api_url, body=body.encode("utf8"))

    def list_participants(self, magic_folder):
        api_url = self.base_url.child(u'v1').child(u'participants').child(magic_folder)
        return self._authorized_request("GET", api_url)

    @inlineCallbacks
    def _authorized_request(self, method, url, body=b""):
        """
        :param str method: GET, POST etc http verb

        :param DecodedURL url: the url to request
        """
        try:
            response = yield authorized_request(
                self.http_client,
                self.get_api_token(),
                method,
                url,
                body=body,
            )

        except ConnectError:
            raise CannotAccessAPIError(
                "Can't reach the magic folder daemon at all"
            )

        body = yield _get_content_check_code([http.OK, http.CREATED], response)
        # all responses should contain JSON
        returnValue(json.loads(body))


@implementer(IAgentEndpointFactory)
@attr.s
class _StaticEndpointFactory(object):
    """
    Return the same endpoint for every request. This is the endpoint
    factory used by `create_http_client`.

    :ivar endpoint: the endpoint returned for every request
    """

    endpoint = attr.ib()

    def endpointForURI(self, uri):
        return self.endpoint


def create_http_client(reactor, api_client_endpoint_str):
    """
    :param reactor: Twisted reactor

    :param unicode api_client_endpoint_str: a Twisted client endpoint-string

    :returns: a Treq HTTPClient which will do all requests to the
        indicated endpoint
    """
    return HTTPClient(
        agent=Agent.usingEndpointFactory(
            reactor,
            _StaticEndpointFactory(
                clientFromString(reactor, api_client_endpoint_str),
            ),
        ),
    )


# See https://github.com/LeastAuthority/magic-folder/issues/280
# global_service should expect/demand an Interface
<<<<<<< HEAD
def create_testing_http_client(reactor, config, global_service, get_api_token, status_service=None):
=======
def create_testing_http_client(reactor, config, global_service, get_api_token, tahoe_client):
>>>>>>> 0b43d4b5
    """
    :param global_service: an object providing the API of the global
        magic-folder service

    :param callable get_api_token: a no-argument callable that returns
        the current API token.

    :param IStatus status_service: a status service to use, or None to
        create a NullStatusService

    :returns: a Treq HTTPClient which will do all requests to
        in-memory objects. These objects obtain their data from the
        service provided
    """
<<<<<<< HEAD
    if status_service is None:
        status_service = NullStatusService()
    v1_resource = APIv1(config, global_service, status_service)
=======
    v1_resource = APIv1(config, global_service, tahoe_client)
>>>>>>> 0b43d4b5
    root = magic_folder_resource(get_api_token, v1_resource)
    client = HTTPClient(
        agent=RequestTraversalAgent(root),
        data_to_body_producer=_SynchronousProducer,
    )
    return client


def create_magic_folder_client(reactor, config, http_client):
    """
    Create a new MagicFolderClient instance that is speaking to the
    magic-folder defined by ``config``.

    :param GlobalConfigurationDatabase config: a Magic Folder global
        configuration

    :param treq.HTTPClient http_client: the client used to make all
        requests.

    :returns: a MagicFolderclient instance
    """
    def get_api_token():
        return config.api_token

    return MagicFolderClient(
        http_client=http_client,
        get_api_token=get_api_token,
    )


def url_to_bytes(url):
    """
    Serialize a ``DecodedURL`` to an ASCII-only bytes string.  This result is
    suitable for use as an HTTP request path

    :param DecodedURL url: The URL to encode.

    :return bytes: The encoded URL.
    """
    return url.to_uri().to_text().encode("ascii")


def authorized_request(http_client, auth_token, method, url, body=b""):
    """
    Perform a request of the given url with the given client, request method,
    and authorization.

    :param http_client: A treq.HTTPClient instance

    :param unicode auth_token: The Magic Folder authorization token to
        present.

    :param bytes method: The HTTP request method to use.

    :param DecodedURL url: The request URL.

    :param bytes body: The request body to include.

    :return: Whatever ``treq.request`` returns.
    """
    headers = {
        b"Authorization": u"Bearer {}".format(auth_token).encode("ascii"),
    }
    return http_client.request(
        method,
        url_to_bytes(url),
        headers=headers,
        data=body,
    )<|MERGE_RESOLUTION|>--- conflicted
+++ resolved
@@ -208,11 +208,7 @@
 
 # See https://github.com/LeastAuthority/magic-folder/issues/280
 # global_service should expect/demand an Interface
-<<<<<<< HEAD
-def create_testing_http_client(reactor, config, global_service, get_api_token, status_service=None):
-=======
-def create_testing_http_client(reactor, config, global_service, get_api_token, tahoe_client):
->>>>>>> 0b43d4b5
+def create_testing_http_client(reactor, config, global_service, get_api_token, tahoe_client, status_service=None):
     """
     :param global_service: an object providing the API of the global
         magic-folder service
@@ -227,13 +223,9 @@
         in-memory objects. These objects obtain their data from the
         service provided
     """
-<<<<<<< HEAD
     if status_service is None:
         status_service = NullStatusService()
-    v1_resource = APIv1(config, global_service, status_service)
-=======
-    v1_resource = APIv1(config, global_service, tahoe_client)
->>>>>>> 0b43d4b5
+    v1_resource = APIv1(config, global_service, status_service, tahoe_client)
     root = magic_folder_resource(get_api_token, v1_resource)
     client = HTTPClient(
         agent=RequestTraversalAgent(root),
