--- conflicted
+++ resolved
@@ -44,15 +44,9 @@
     returnValue,
     succeed,
 )
-<<<<<<< HEAD
 from twisted.internet.interfaces import (
     IReactorTime,
 )
-from twisted.web.error import (
-    SchemeNotSupported,
-)
-=======
->>>>>>> c4346021
 
 from .config import (
     MagicFolderConfig,
