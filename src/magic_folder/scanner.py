--- conflicted
+++ resolved
@@ -126,16 +126,10 @@
         with start_action(action_type="scanner:find-updates"):
             yield find_updated_files(
                 self._cooperator, self._config, process, self._status
-<<<<<<< HEAD
-=======
             )
             yield find_deleted_files(
                 self._cooperator, self._config, process, self._status
->>>>>>> ddfd1766
             )
-#            yield find_deleted_files(
-#                self._cooperator, self._config, process, self._status
-#            )
             yield gatherResults(results)
         # XXX update/use IStatus to report scan start/end
 
@@ -225,10 +219,6 @@
         """
         path = folder_config.magic_path.preauthChild(relpath)
         if not path.exists():
-<<<<<<< HEAD
-            print(path, "is missing")
-=======
->>>>>>> ddfd1766
             try:
                 local = folder_config.get_local_snapshot(relpath)
             except KeyError:
@@ -239,13 +229,7 @@
                 remote_content = False
 
             if local is None or not local.is_delete():
-<<<<<<< HEAD
-                print("found delete?", path)
                 if remote_content is not None:
-                    print("sure")
-=======
-                if remote_content is not None:
->>>>>>> ddfd1766
                     on_deleted_file(path)
 
     return cooperator.coiterate(
